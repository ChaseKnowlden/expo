import React from 'react';
<<<<<<< HEAD
import { Video, Asset } from 'expo';
=======
import { Asset } from 'expo-asset';
import { Video } from 'expo-av';
>>>>>>> 40c15ebf

import Player from './Player';
import { StyleProp, ViewStyle } from 'react-native';

interface State {
  isLoaded: boolean;
  isLooping: boolean;
  isPlaying: boolean;
  errorMessage?: string;
  positionMillis: number;
  durationMillis: number;
  rate: number;
  shouldCorrectPitch: boolean;
  useNativeControls: boolean;
<<<<<<< HEAD
  resizeMode: Video.ResizeMode;
=======
  resizeMode: any;
>>>>>>> 40c15ebf
}

export default class VideoPlayer extends React.Component<
  {
    style?: StyleProp<ViewStyle>;
    source?:
      | number
      | {
          uri: string;
          overrideFileExtensionAndroid?: string;
          headers?: {
            [fieldName: string]: string;
          };
        }
      | Asset;
  },
  State
> {
  readonly state: State = {
    isLoaded: false,
    isLooping: false,
    isPlaying: false,
    positionMillis: 0,
    durationMillis: 0,
    rate: 1,
    shouldCorrectPitch: false,
    useNativeControls: false,
<<<<<<< HEAD
    resizeMode: Video.ResizeMode.CONTAIN,
  };

  _video?: Video.VideoPlayback;

  componentDidMount = () => {
    // this._video.loadAsync({}, { useNativeControls: true });
  };

  _handleError = (errorMessage: string) => this.setState({ errorMessage });

  _handleVideoMount = (ref: Video.VideoPlayback) => (this._video = ref);
=======
    resizeMode: Video.RESIZE_MODE_CONTAIN,
  };

  _video?: Video;

  _handleError = (errorMessage: string) => this.setState({ errorMessage });

  _handleVideoMount = (ref: Video) => (this._video = ref);
>>>>>>> 40c15ebf

  _updateStateToStatus = (status: any) => this.setState(status);

  _playAsync = async () => this._video!.playAsync();

  _pauseAsync = async () => this._video!.pauseAsync();

  _setPositionAsync = async (position: number) => this._video!.setPositionAsync(position);

  _setIsLoopingAsync = async (isLooping: boolean) => this._video!.setIsLoopingAsync(isLooping);

  _setIsMutedAsync = async (isMuted: boolean) => this._video!.setIsMutedAsync(isMuted);

  _setRateAsync = async (rate: number, shouldCorrectPitch: boolean) =>
    this._video!.setRateAsync(rate, shouldCorrectPitch);

  _toggleNativeControls = () =>
    this.setState(({ useNativeControls }) => ({ useNativeControls: !useNativeControls }));

<<<<<<< HEAD
  _resizeModeSetter = (resizeMode: Video.ResizeMode) => () => this.setState({ resizeMode });
=======
  _resizeModeSetter = (resizeMode: any) => () => this.setState({ resizeMode });
>>>>>>> 40c15ebf

  _openFullscreen = () => this._video!.presentFullscreenPlayer();

  _renderVideo = () => (
<<<<<<< HEAD
    <Video.VideoPlayback
=======
    <Video
>>>>>>> 40c15ebf
      useNativeControls={this.state.useNativeControls}
      ref={this._handleVideoMount}
      source={this.props.source}
      resizeMode={this.state.resizeMode}
      onError={this._handleError}
      style={{ height: 300 }}
      progressUpdateIntervalMillis={100}
      onPlaybackStatusUpdate={this._updateStateToStatus}
    />
  );

  render() {
    return (
      <Player
        style={this.props.style}
        {...this.state}
        playAsync={this._playAsync}
        pauseAsync={this._pauseAsync}
        setPositionAsync={this._setPositionAsync}
        setIsLoopingAsync={this._setIsLoopingAsync}
        setIsMutedAsync={this._setIsMutedAsync}
        setRateAsync={this._setRateAsync}
        extraButtons={[
          {
            iconName: 'options',
            title: 'Native controls',
            onPress: this._toggleNativeControls,
            active: this.state.useNativeControls,
          },
          {
            iconName: 'move',
            title: 'Resize mode – stretch',
<<<<<<< HEAD
            onPress: this._resizeModeSetter(Video.ResizeMode.STRETCH),
            active: this.state.resizeMode === Video.ResizeMode.STRETCH,
=======
            onPress: this._resizeModeSetter(Video.RESIZE_MODE_STRETCH),
            active: this.state.resizeMode === Video.RESIZE_MODE_STRETCH,
>>>>>>> 40c15ebf
          },
          {
            iconName: 'log-in',
            title: 'Resize mode – contain',
<<<<<<< HEAD
            onPress: this._resizeModeSetter(Video.ResizeMode.CONTAIN),
            active: this.state.resizeMode === Video.ResizeMode.CONTAIN,
=======
            onPress: this._resizeModeSetter(Video.RESIZE_MODE_CONTAIN),
            active: this.state.resizeMode === Video.RESIZE_MODE_CONTAIN,
>>>>>>> 40c15ebf
          },
          {
            iconName: 'qr-scanner',
            title: 'Resize mode – cover',
<<<<<<< HEAD
            onPress: this._resizeModeSetter(Video.ResizeMode.COVER),
            active: this.state.resizeMode === Video.ResizeMode.COVER,
=======
            onPress: this._resizeModeSetter(Video.RESIZE_MODE_COVER),
            active: this.state.resizeMode === Video.RESIZE_MODE_COVER,
>>>>>>> 40c15ebf
          },
          {
            iconName: 'resize',
            title: 'Open fullscreen',
            onPress: this._openFullscreen,
            active: false,
          },
        ]}
        header={this._renderVideo()}
      />
    );
  }
}<|MERGE_RESOLUTION|>--- conflicted
+++ resolved
@@ -1,10 +1,6 @@
 import React from 'react';
-<<<<<<< HEAD
-import { Video, Asset } from 'expo';
-=======
 import { Asset } from 'expo-asset';
 import { Video } from 'expo-av';
->>>>>>> 40c15ebf
 
 import Player from './Player';
 import { StyleProp, ViewStyle } from 'react-native';
@@ -19,11 +15,7 @@
   rate: number;
   shouldCorrectPitch: boolean;
   useNativeControls: boolean;
-<<<<<<< HEAD
-  resizeMode: Video.ResizeMode;
-=======
   resizeMode: any;
->>>>>>> 40c15ebf
 }
 
 export default class VideoPlayer extends React.Component<
@@ -51,20 +43,6 @@
     rate: 1,
     shouldCorrectPitch: false,
     useNativeControls: false,
-<<<<<<< HEAD
-    resizeMode: Video.ResizeMode.CONTAIN,
-  };
-
-  _video?: Video.VideoPlayback;
-
-  componentDidMount = () => {
-    // this._video.loadAsync({}, { useNativeControls: true });
-  };
-
-  _handleError = (errorMessage: string) => this.setState({ errorMessage });
-
-  _handleVideoMount = (ref: Video.VideoPlayback) => (this._video = ref);
-=======
     resizeMode: Video.RESIZE_MODE_CONTAIN,
   };
 
@@ -73,7 +51,6 @@
   _handleError = (errorMessage: string) => this.setState({ errorMessage });
 
   _handleVideoMount = (ref: Video) => (this._video = ref);
->>>>>>> 40c15ebf
 
   _updateStateToStatus = (status: any) => this.setState(status);
 
@@ -93,20 +70,12 @@
   _toggleNativeControls = () =>
     this.setState(({ useNativeControls }) => ({ useNativeControls: !useNativeControls }));
 
-<<<<<<< HEAD
-  _resizeModeSetter = (resizeMode: Video.ResizeMode) => () => this.setState({ resizeMode });
-=======
   _resizeModeSetter = (resizeMode: any) => () => this.setState({ resizeMode });
->>>>>>> 40c15ebf
 
   _openFullscreen = () => this._video!.presentFullscreenPlayer();
 
   _renderVideo = () => (
-<<<<<<< HEAD
-    <Video.VideoPlayback
-=======
     <Video
->>>>>>> 40c15ebf
       useNativeControls={this.state.useNativeControls}
       ref={this._handleVideoMount}
       source={this.props.source}
@@ -139,35 +108,20 @@
           {
             iconName: 'move',
             title: 'Resize mode – stretch',
-<<<<<<< HEAD
-            onPress: this._resizeModeSetter(Video.ResizeMode.STRETCH),
-            active: this.state.resizeMode === Video.ResizeMode.STRETCH,
-=======
             onPress: this._resizeModeSetter(Video.RESIZE_MODE_STRETCH),
             active: this.state.resizeMode === Video.RESIZE_MODE_STRETCH,
->>>>>>> 40c15ebf
           },
           {
             iconName: 'log-in',
             title: 'Resize mode – contain',
-<<<<<<< HEAD
-            onPress: this._resizeModeSetter(Video.ResizeMode.CONTAIN),
-            active: this.state.resizeMode === Video.ResizeMode.CONTAIN,
-=======
             onPress: this._resizeModeSetter(Video.RESIZE_MODE_CONTAIN),
             active: this.state.resizeMode === Video.RESIZE_MODE_CONTAIN,
->>>>>>> 40c15ebf
           },
           {
             iconName: 'qr-scanner',
             title: 'Resize mode – cover',
-<<<<<<< HEAD
-            onPress: this._resizeModeSetter(Video.ResizeMode.COVER),
-            active: this.state.resizeMode === Video.ResizeMode.COVER,
-=======
             onPress: this._resizeModeSetter(Video.RESIZE_MODE_COVER),
             active: this.state.resizeMode === Video.RESIZE_MODE_COVER,
->>>>>>> 40c15ebf
           },
           {
             iconName: 'resize',
