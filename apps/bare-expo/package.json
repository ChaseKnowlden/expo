{
  "name": "bare-expo",
  "version": "0.0.1",
  "private": true,
  "scripts": {
    "postinstall": "expo-yarn-workspaces postinstall",
    "android": "export NODE_ENV=\"development\" && ./scripts/start-emulator.sh",
    "android:clean": "cd android; rm -rf ./.gradle && gradle --recompile-scripts",
    "ios": "export NODE_ENV=\"development\" && ./scripts/start-simulator.sh",
    "test:ios": "export NODE_ENV=\"test\" && ./scripts/start-simulator.sh",
    "test:android": "export NODE_ENV=\"test\" && ./scripts/start-emulator.sh",
    "test:web:debug": "EXPO_WEB_E2E_ENV=development jest -c e2e/jest.config.web.json",
    "test:web": "EXPO_WEB_E2E_ENV=development jest -c e2e/jest.config.web.json",
    "test:web:prod": "EXPO_WEB_E2E_ENV=production jest -c e2e/jest.config.web.json",
    "edit:android": "open -a /Applications/Android\\ Studio.app ./android",
    "edit:ios": "open -a Xcode ./ios/BareExpo.xcworkspace",
    "web": "expo start --web",
    "start": "react-native start --reset-cache",
    "clear-metro": "watchman watch-del-all && rm -rf /tmp/metro-bundler-cache-* && rm -rf /tmp/haste-map-react-native-packager-*",
    "clear-ios-build": "rm -rf ios/build/; kill $(lsof -t -i:8081)",
    "test": "jest",
    "detox:clean": "detox clean-framework-cache && detox build-framework-cache",
    "android:detox:build:debug": "detox build -c android.emu.debug",
    "android:detox:build:release": "detox build -c android.emu.release",
    "android:detox:test:debug": "detox test -c android.emu.debug --loglevel warn",
    "android:detox:test:release": "watchman watch-del-all; detox test -c android.emu.release -l verbose --cleanup",
    "ios:detox:build:debug": "detox build -c ios.sim.debug",
    "ios:detox:build:release": "detox build -c ios.sim.release",
    "ios:detox:test:debug": "detox test -c ios.sim.debug --loglevel warn",
    "ios:detox:test:release": "watchman watch-del-all; detox test -c ios.sim.release -l verbose --cleanup",
    "open": "./scripts/deep-link.sh test-suite",
    "nuke": "rm -rf node_modules; rm -rf ios/Pods/ && rm -rf ios/build/ && rm -rf android/.gradle",
    "sync:tools": "cp -a ../../../react-native/React/DevSupport/ ../../react-native-lab/react-native/React/DevSupport/"
  },
<<<<<<< HEAD
  "dependencies": {
    "@babel/runtime": "^7.5.5",
    "@react-native-community/async-storage": "^1.6.1",
    "@react-navigation/web": "2.0.0-alpha.0",
    "expo": "~35.0.0-rc.0",
    "expo-yarn-workspaces": "^1.2.0",
    "react": "16.8.3",
    "react-dom": "16.8.3",
    "react-native": "0.59.8",
    "react-native-gesture-handler": "~1.3.0",
    "react-native-reanimated": "~1.1.0",
    "react-native-safe-area-context": "0.3.6",
    "react-native-unimodules": "~0.6.0-rc.0",
    "react-native-web": "^0.11.4",
    "react-navigation": "4.1.0-alpha.0",
    "test-suite": "*"
  },
=======
>>>>>>> 97476fce
  "excludedUnimodules": [
    "expo-task-manager",
    "unimodules-task-manager-interface",
    "expo-background-fetch",
    "expo-location",
    "expo-branch",
    "expo-camera",
    "expo-face-detector",
    "unimodules-face-detector-interface",
    "expo-payments-stripe",
    "expo-facebook",
    "expo-ads-facebook",
    "expo-ads-admob",
    "expo-video-thumbnails",
    "expo-module-template",
    "expo-in-app-purchases",
    "expo-apple-authentication"
  ],
  "detox": {
    "configurations": {
      "ios.sim.debug": {
        "binaryPath": "ios/build/Build/Products/Debug-iphonesimulator/Bare Expo.app",
        "build": "./scripts/build-detox-ios.sh Debug",
        "type": "ios.simulator",
        "name": "iPhone X"
      },
      "ios.sim.release": {
        "binaryPath": "ios/build/Build/Products/Release-iphonesimulator/Bare Expo.app",
        "build": "./scripts/build-detox-ios.sh Release YES",
        "type": "ios.simulator",
        "name": "iPhone X"
      },
      "android.emu.debug": {
        "binaryPath": "android/app/build/outputs/apk/debug/app-debug.apk",
        "build": "cd android && ./gradlew assembleDebug assembleAndroidTest -DtestBuildType=debug && cd ..",
        "type": "android.emulator",
        "name": "bare-expo"
      },
      "android.emu.release": {
        "binaryPath": "android/app/build/outputs/apk/release/app-release.apk",
        "build": "cd android && ./gradlew assembleRelease assembleAndroidTest -DtestBuildType=release && cd ..",
        "type": "android.emulator",
        "name": "bare-expo"
      }
    },
    "runner-config": "./e2e/jest.config.json",
    "test-runner": "jest"
  },
  "dependencies": {
    "@babel/runtime": "^7.5.5",
    "@react-navigation/web": "2.0.0-alpha.0",
    "expo": "~35.0.0",
    "expo-yarn-workspaces": "^1.2.1",
    "react": "16.9.0",
    "react-dom": "16.9.0",
    "react-native": "0.61.4",
    "react-native-gesture-handler": "~1.5.0",
    "react-native-reanimated": "~1.4.0",
    "react-native-safe-area-context": "0.6.0",
    "react-native-unimodules": "~0.7.0-rc.3",
    "react-native-web": "^0.11.4",
    "react-navigation": "4.1.0-alpha.0",
    "test-suite": "*"
  },
  "devDependencies": {
    "@babel/core": "^7.0.0",
    "@types/react": "~16.9.0",
    "@types/react-native": "^0.60.15",
    "babel-preset-expo": "^7.1.0",
    "detox": "^14.4.1",
    "expo-module-scripts": "^1.1.1",
    "expo-yarn-workspaces": "^1.2.1",
    "jest-expo": "^35.0.0",
    "jest-expo-puppeteer": "^0.0.0"
  }
}<|MERGE_RESOLUTION|>--- conflicted
+++ resolved
@@ -32,26 +32,6 @@
     "nuke": "rm -rf node_modules; rm -rf ios/Pods/ && rm -rf ios/build/ && rm -rf android/.gradle",
     "sync:tools": "cp -a ../../../react-native/React/DevSupport/ ../../react-native-lab/react-native/React/DevSupport/"
   },
-<<<<<<< HEAD
-  "dependencies": {
-    "@babel/runtime": "^7.5.5",
-    "@react-native-community/async-storage": "^1.6.1",
-    "@react-navigation/web": "2.0.0-alpha.0",
-    "expo": "~35.0.0-rc.0",
-    "expo-yarn-workspaces": "^1.2.0",
-    "react": "16.8.3",
-    "react-dom": "16.8.3",
-    "react-native": "0.59.8",
-    "react-native-gesture-handler": "~1.3.0",
-    "react-native-reanimated": "~1.1.0",
-    "react-native-safe-area-context": "0.3.6",
-    "react-native-unimodules": "~0.6.0-rc.0",
-    "react-native-web": "^0.11.4",
-    "react-navigation": "4.1.0-alpha.0",
-    "test-suite": "*"
-  },
-=======
->>>>>>> 97476fce
   "excludedUnimodules": [
     "expo-task-manager",
     "unimodules-task-manager-interface",
