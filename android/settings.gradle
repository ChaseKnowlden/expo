include ':app', ':expoview'
project(':expoview').projectDir = new File(rootDir, 'expoview')
include ':tools'
include ':ReactAndroid'
project(':ReactAndroid').projectDir = new File(rootDir, 'ReactAndroid')

[
    // ADD_NEW_SUPPORTED_ABIS_HERE
    "abi32_0_0",
    "abi31_0_0",
    "abi30_0_0",
    "abi29_0_0",
    "abi28_0_0",
    "abi27_0_0",
    "abi26_0_0",
].forEach({ abiVariant ->
  include ":expoview-$abiVariant"
  project(":expoview-$abiVariant").projectDir = new File(rootDir, "versioned-abis/expoview-$abiVariant")
})

// Universal modules

def modulesDir = new File(rootDir, "../packages")

def includeUniversalModule = { name ->
  include ":$name"
  project(":$name").projectDir = new File(modulesDir, "$name/android")
}

[
    'expo-ads-admob',
    'expo-ads-facebook',
    'expo-analytics-amplitude',
    'expo-analytics-segment',
    'expo-app-auth',
    'expo-app-loader-provider',
    'expo-av',
    'expo-background-fetch',
    'expo-barcode-scanner',
    'expo-barcode-scanner-interface',
<<<<<<< HEAD
    'expo-bluetooth',
    'expo-blur',
=======
>>>>>>> 9ec8e6db
    'expo-brightness',
    'expo-calendar',
    'expo-camera',
    'expo-camera-interface',
    'expo-constants',
    'expo-constants-interface',
    'expo-contacts',
    'expo-core',
    'expo-crypto',
    'expo-document-picker',
    'expo-errors',
    'expo-face-detector',
    'expo-face-detector-interface',
    'expo-facebook',
    'expo-file-system',
    'expo-file-system-interface',
    'expo-font',
    'expo-font-interface',
    'expo-gl',
    'expo-gl-cpp',
    'expo-google-sign-in',
    'expo-haptics',
    'expo-image-loader-interface',
    'expo-image-manipulator',
    'expo-image-picker',
    'expo-intent-launcher',
    'expo-keep-awake',
    'expo-linear-gradient',
    'expo-local-authentication',
    'expo-localization',
    'expo-location',
    'expo-mail-composer',
    'expo-media-library',
    'expo-payments-stripe',
    'expo-permissions',
    'expo-permissions-interface',
    'expo-print',
    'expo-random',
    'expo-react-native-adapter',
    'expo-secure-store',
    'expo-sensors',
    'expo-sensors-interface',
    'expo-sms',
    'expo-speech',
    'expo-sqlite',
    'expo-task-manager',
    'expo-task-manager-interface',
    'expo-web-browser'
].forEach({ moduleName -> includeUniversalModule(moduleName) })<|MERGE_RESOLUTION|>--- conflicted
+++ resolved
@@ -38,11 +38,7 @@
     'expo-background-fetch',
     'expo-barcode-scanner',
     'expo-barcode-scanner-interface',
-<<<<<<< HEAD
     'expo-bluetooth',
-    'expo-blur',
-=======
->>>>>>> 9ec8e6db
     'expo-brightness',
     'expo-calendar',
     'expo-camera',
