import { PictureOptions } from '../Camera.types';
import { CameraType, CapturedPicture, CaptureOptions, BarCodeSettings, ImageType } from './CameraModule.types';
export { ImageType, CameraType, CaptureOptions };
declare type OnCameraReadyListener = () => void;
declare type OnMountErrorListener = (event: {
    nativeEvent: Error;
}) => void;
export declare type WebCameraSettings = Partial<{
    autoFocus: string;
    flashMode: string;
    whiteBalance: string;
    exposureCompensation: number;
    colorTemperature: number;
    iso: number;
    brightness: number;
    contrast: number;
    saturation: number;
    sharpness: number;
    focusDistance: number;
    zoom: number;
}>;
declare class CameraModule {
<<<<<<< HEAD
    videoElement: HTMLVideoElement;
    canvas?: HTMLCanvasElement;
    stream: MediaStream | null;
    settings: MediaTrackSettings | null;
    drawBarcodeOptions: any;
    onCameraReady: OnCameraReadyListener;
    onMountError: OnMountErrorListener;
    private _pictureSize?;
    private _isStartingCamera;
    private _autoFocus;
    private _flashMode;
    private _whiteBalance;
    private _cameraType;
    private _zoom;
    private webWorker?;
    private barcodeLoop?;
    readonly autoFocus: string;
    setAutoFocusAsync(value: string): Promise<void>;
    readonly flashMode: string;
    setFlashModeAsync(value: string): Promise<void>;
    readonly whiteBalance: string;
    setWhiteBalanceAsync(value: string): Promise<void>;
    readonly type: CameraType;
    setTypeAsync(value: CameraType): Promise<void>;
    readonly zoom: number;
    setZoomAsync(value: number): Promise<void>;
    constructor(videoElement: HTMLVideoElement);
    setPictureSize(value: string): void;
    onCapabilitiesReady(track: MediaStreamTrack): Promise<void>;
    private _syncTrackCapabilities;
    setVideoSource(stream: MediaStream | MediaSource | Blob | null): void;
    setSettings(stream: MediaStream | null): void;
    setStream(stream: MediaStream | null): void;
    private isImageMirrored;
=======
    private videoElement;
    onCameraReady: OnCameraReadyListener;
    onMountError: OnMountErrorListener;
    private stream;
    private settings;
    private pictureSize?;
    private isStartingCamera;
    private cameraType;
    private webCameraSettings;
    get type(): CameraType;
    constructor(videoElement: HTMLVideoElement);
    updateWebCameraSettingsAsync(nextSettings: {
        [key: string]: any;
    }): Promise<boolean>;
    setTypeAsync(value: CameraType): Promise<void>;
    setPictureSize(value: string): void;
    isTorchAvailable(): boolean;
    isZoomAvailable(): boolean;
    private onCapabilitiesReady;
    private applyVideoConstraints;
    private applyAudioConstraints;
    private syncTrackCapabilities;
    private setStream;
>>>>>>> 67e789ea
    getActualCameraType(): CameraType | null;
    ensureCameraIsRunningAsync(): Promise<void>;
    resumePreview(): Promise<MediaStream | null>;
    startScanner(settings: BarCodeSettings, callback: (results: any) => void): void;
    stopScanner(): void;
    private scanForBarcodes;
    private invokeWorker;
    takePicture(config: PictureOptions): CapturedPicture;
    stopAsync(): void;
    getAvailablePictureSizes: (ratio: string) => Promise<string[]>;
<<<<<<< HEAD
    unmount(): void;
=======
    getAvailableCameraTypesAsync: () => Promise<string[]>;
>>>>>>> 67e789ea
}
export default CameraModule;<|MERGE_RESOLUTION|>--- conflicted
+++ resolved
@@ -1,5 +1,5 @@
 import { PictureOptions } from '../Camera.types';
-import { CameraType, CapturedPicture, CaptureOptions, BarCodeSettings, ImageType } from './CameraModule.types';
+import { CameraType, CapturedPicture, CaptureOptions, ImageType } from './CameraModule.types';
 export { ImageType, CameraType, CaptureOptions };
 declare type OnCameraReadyListener = () => void;
 declare type OnMountErrorListener = (event: {
@@ -20,42 +20,6 @@
     zoom: number;
 }>;
 declare class CameraModule {
-<<<<<<< HEAD
-    videoElement: HTMLVideoElement;
-    canvas?: HTMLCanvasElement;
-    stream: MediaStream | null;
-    settings: MediaTrackSettings | null;
-    drawBarcodeOptions: any;
-    onCameraReady: OnCameraReadyListener;
-    onMountError: OnMountErrorListener;
-    private _pictureSize?;
-    private _isStartingCamera;
-    private _autoFocus;
-    private _flashMode;
-    private _whiteBalance;
-    private _cameraType;
-    private _zoom;
-    private webWorker?;
-    private barcodeLoop?;
-    readonly autoFocus: string;
-    setAutoFocusAsync(value: string): Promise<void>;
-    readonly flashMode: string;
-    setFlashModeAsync(value: string): Promise<void>;
-    readonly whiteBalance: string;
-    setWhiteBalanceAsync(value: string): Promise<void>;
-    readonly type: CameraType;
-    setTypeAsync(value: CameraType): Promise<void>;
-    readonly zoom: number;
-    setZoomAsync(value: number): Promise<void>;
-    constructor(videoElement: HTMLVideoElement);
-    setPictureSize(value: string): void;
-    onCapabilitiesReady(track: MediaStreamTrack): Promise<void>;
-    private _syncTrackCapabilities;
-    setVideoSource(stream: MediaStream | MediaSource | Blob | null): void;
-    setSettings(stream: MediaStream | null): void;
-    setStream(stream: MediaStream | null): void;
-    private isImageMirrored;
-=======
     private videoElement;
     onCameraReady: OnCameraReadyListener;
     onMountError: OnMountErrorListener;
@@ -79,21 +43,12 @@
     private applyAudioConstraints;
     private syncTrackCapabilities;
     private setStream;
->>>>>>> 67e789ea
     getActualCameraType(): CameraType | null;
     ensureCameraIsRunningAsync(): Promise<void>;
     resumePreview(): Promise<MediaStream | null>;
-    startScanner(settings: BarCodeSettings, callback: (results: any) => void): void;
-    stopScanner(): void;
-    private scanForBarcodes;
-    private invokeWorker;
     takePicture(config: PictureOptions): CapturedPicture;
     stopAsync(): void;
     getAvailablePictureSizes: (ratio: string) => Promise<string[]>;
-<<<<<<< HEAD
-    unmount(): void;
-=======
     getAvailableCameraTypesAsync: () => Promise<string[]>;
->>>>>>> 67e789ea
 }
 export default CameraModule;