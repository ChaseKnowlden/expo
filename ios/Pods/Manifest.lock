PODS:
  - ABI31_0_0EXAdsAdMob (1.0.0):
    - ABI31_0_0EXCore
    - Google-Mobile-Ads-SDK
  - ABI31_0_0EXBarCodeScanner (1.0.0):
    - ABI31_0_0EXCore
  - ABI31_0_0EXBarCodeScannerInterface (1.0.0):
    - ABI31_0_0EXCore
  - ABI31_0_0EXCamera (1.1.1):
    - ABI31_0_0EXBarCodeScannerInterface
    - ABI31_0_0EXCore
    - ABI31_0_0EXFaceDetectorInterface
    - ABI31_0_0EXFileSystemInterface
    - ABI31_0_0EXImageLoaderInterface
    - ABI31_0_0EXPermissionsInterface
  - ABI31_0_0EXCameraInterface (1.0.2):
    - ABI31_0_0EXCore
  - ABI31_0_0EXConstants (1.0.2):
    - ABI31_0_0EXConstantsInterface
    - ABI31_0_0EXCore
  - ABI31_0_0EXConstantsInterface (1.0.2):
    - ABI31_0_0EXCore
  - ABI31_0_0EXContacts (1.0.0):
    - ABI31_0_0EXCore
    - ABI31_0_0EXFileSystemInterface
    - ABI31_0_0EXPermissionsInterface
  - ABI31_0_0EXCore (1.1.0)
  - ABI31_0_0EXFaceDetector (5.0.0):
    - ABI31_0_0EXCore
    - ABI31_0_0EXFaceDetectorInterface
    - Firebase/Core
    - Firebase/MLVision
    - Firebase/MLVisionFaceModel
  - ABI31_0_0EXFaceDetectorInterface (1.0.2):
    - ABI31_0_0EXCore
  - ABI31_0_0EXFileSystem (1.0.2):
    - ABI31_0_0EXCore
    - ABI31_0_0EXFileSystemInterface
  - ABI31_0_0EXFileSystemInterface (1.0.2):
    - ABI31_0_0EXCore
  - ABI31_0_0EXFont (1.0.0):
    - ABI31_0_0EXCore
    - ABI31_0_0EXFontInterface
  - ABI31_0_0EXFontInterface (1.0.0):
    - ABI31_0_0EXCore
  - ABI31_0_0EXGL (1.0.2):
    - ABI31_0_0EXCameraInterface
    - ABI31_0_0EXCore
    - ABI31_0_0EXFileSystemInterface
    - EXGL-CPP
  - ABI31_0_0EXImageLoaderInterface (1.0.0):
    - ABI31_0_0EXCore
  - ABI31_0_0EXLocalAuthentication (1.0.0):
    - ABI31_0_0EXConstantsInterface
    - ABI31_0_0EXCore
  - ABI31_0_0EXLocalization (1.0.0):
    - ABI31_0_0EXCore
  - ABI31_0_0EXLocation (1.0.0):
    - ABI31_0_0EXCore
    - ABI31_0_0EXPermissionsInterface
  - ABI31_0_0EXMediaLibrary (1.0.0):
    - ABI31_0_0EXCore
    - ABI31_0_0EXPermissionsInterface
  - ABI31_0_0EXPermissions (1.1.0):
    - ABI31_0_0EXCore
    - ABI31_0_0EXPermissionsInterface
  - ABI31_0_0EXPermissionsInterface (1.1.0):
    - ABI31_0_0EXCore
  - ABI31_0_0ExpoKit/Expo (31.0.0):
    - ABI31_0_0EXAdsAdMob
    - ABI31_0_0EXBarCodeScanner
    - ABI31_0_0EXBarCodeScannerInterface
    - ABI31_0_0EXCamera
    - ABI31_0_0EXCameraInterface
    - ABI31_0_0EXConstants
    - ABI31_0_0EXConstantsInterface
    - ABI31_0_0EXContacts
    - ABI31_0_0EXCore
    - ABI31_0_0EXFaceDetector
    - ABI31_0_0EXFaceDetectorInterface
    - ABI31_0_0EXFileSystem
    - ABI31_0_0EXFileSystemInterface
    - ABI31_0_0EXFont
    - ABI31_0_0EXFontInterface
    - ABI31_0_0EXGL
    - ABI31_0_0EXImageLoaderInterface
    - ABI31_0_0EXLocalAuthentication
    - ABI31_0_0EXLocalization
    - ABI31_0_0EXLocation
    - ABI31_0_0EXMediaLibrary
    - ABI31_0_0EXPermissions
    - ABI31_0_0EXPermissionsInterface
    - ABI31_0_0EXPrint
    - ABI31_0_0EXReactNativeAdapter
    - ABI31_0_0EXSegment
    - ABI31_0_0EXSensors
    - ABI31_0_0EXSensorsInterface
    - ABI31_0_0EXSMS
    - Amplitude-iOS
    - Analytics
    - AppAuth
    - Branch
    - EXGL-CPP
    - FBAudienceNetwork
    - FBSDKCoreKit
    - FBSDKLoginKit
    - Google-Maps-iOS-Utils
    - Google-Mobile-Ads-SDK
    - GoogleMaps
    - GoogleSignIn
    - JKBigInteger2
    - lottie-ios
    - ReactABI31_0_0/Core
  - ABI31_0_0ExpoKit/ExpoOptional (31.0.0):
    - ABI31_0_0ExpoKit/Expo
  - ABI31_0_0EXPrint (1.0.0):
    - ABI31_0_0EXCore
  - ABI31_0_0EXReactNativeAdapter (1.1.1):
    - ABI31_0_0EXCore
    - ABI31_0_0EXFontInterface
    - ReactABI31_0_0
  - ABI31_0_0EXSegment (1.0.0):
    - ABI31_0_0EXConstantsInterface
    - ABI31_0_0EXCore
    - Analytics (~> 3.5)
  - ABI31_0_0EXSensors (1.0.2):
    - ABI31_0_0EXCore
    - ABI31_0_0EXSensorsInterface
  - ABI31_0_0EXSensorsInterface (1.0.2):
    - ABI31_0_0EXCore
  - ABI31_0_0EXSMS (1.0.2):
    - ABI31_0_0EXCore
  - ABI32_0_0EXAdsAdMob (1.1.0):
    - ABI32_0_0EXCore
    - Google-Mobile-Ads-SDK
  - ABI32_0_0EXAppAuth (1.0.0):
    - ABI32_0_0EXCore
    - AppAuth
  - ABI32_0_0EXAppLoaderProvider (1.0.0)
  - ABI32_0_0EXBackgroundFetch (1.0.0):
    - ABI32_0_0EXCore
    - ABI32_0_0EXTaskManagerInterface
  - ABI32_0_0EXBarCodeScanner (1.1.0):
    - ABI32_0_0EXCore
  - ABI32_0_0EXBarCodeScannerInterface (1.1.0):
    - ABI32_0_0EXCore
  - ABI32_0_0EXCamera (1.2.0):
    - ABI32_0_0EXBarCodeScannerInterface
    - ABI32_0_0EXCore
    - ABI32_0_0EXFaceDetectorInterface
    - ABI32_0_0EXFileSystemInterface
    - ABI32_0_0EXImageLoaderInterface
    - ABI32_0_0EXPermissionsInterface
  - ABI32_0_0EXCameraInterface (1.1.0):
    - ABI32_0_0EXCore
  - ABI32_0_0EXConstants (1.1.0):
    - ABI32_0_0EXConstantsInterface
    - ABI32_0_0EXCore
  - ABI32_0_0EXConstantsInterface (1.1.0):
    - ABI32_0_0EXCore
  - ABI32_0_0EXContacts (1.1.0):
    - ABI32_0_0EXCore
    - ABI32_0_0EXFileSystemInterface
    - ABI32_0_0EXPermissionsInterface
  - ABI32_0_0EXCore (1.2.0)
  - ABI32_0_0EXErrors (0.0.1):
    - ABI32_0_0EXCore
  - ABI32_0_0EXFaceDetector (5.0.0):
    - ABI32_0_0EXCore
    - ABI32_0_0EXFaceDetectorInterface
    - Firebase/Core
    - Firebase/MLVision
    - Firebase/MLVisionFaceModel
  - ABI32_0_0EXFaceDetectorInterface (1.1.0):
    - ABI32_0_0EXCore
  - ABI32_0_0EXFileSystem (1.1.0):
    - ABI32_0_0EXCore
    - ABI32_0_0EXFileSystemInterface
  - ABI32_0_0EXFileSystemInterface (1.1.0):
    - ABI32_0_0EXCore
  - ABI32_0_0EXFont (1.1.0):
    - ABI32_0_0EXCore
    - ABI32_0_0EXFontInterface
  - ABI32_0_0EXFontInterface (1.1.0):
    - ABI32_0_0EXCore
  - ABI32_0_0EXGL (1.1.0):
    - ABI32_0_0EXCameraInterface
    - ABI32_0_0EXCore
    - ABI32_0_0EXFileSystemInterface
    - EXGL-CPP
  - ABI32_0_0EXGoogleSignIn (1.1.0):
    - ABI32_0_0EXCore
    - GoogleSignIn (~> 4.4)
  - ABI32_0_0EXImageLoaderInterface (1.1.0):
    - ABI32_0_0EXCore
  - ABI32_0_0EXLocalAuthentication (1.1.0):
    - ABI32_0_0EXConstantsInterface
    - ABI32_0_0EXCore
  - ABI32_0_0EXLocalization (1.0.0):
    - ABI32_0_0EXCore
  - ABI32_0_0EXLocation (1.1.0):
    - ABI32_0_0EXCore
    - ABI32_0_0EXPermissionsInterface
    - ABI32_0_0EXTaskManagerInterface
  - ABI32_0_0EXMediaLibrary (1.1.0):
    - ABI32_0_0EXCore
    - ABI32_0_0EXPermissionsInterface
  - ABI32_0_0EXPermissions (1.2.0):
    - ABI32_0_0EXCore
    - ABI32_0_0EXPermissionsInterface
  - ABI32_0_0EXPermissionsInterface (1.2.0):
    - ABI32_0_0EXCore
  - ABI32_0_0ExpoKit/Expo (32.0.0):
    - ABI32_0_0EXAdsAdMob
    - ABI32_0_0EXAppAuth
    - ABI32_0_0EXAppLoaderProvider
    - ABI32_0_0EXBackgroundFetch
    - ABI32_0_0EXBarCodeScanner
    - ABI32_0_0EXBarCodeScannerInterface
    - ABI32_0_0EXCamera
    - ABI32_0_0EXCameraInterface
    - ABI32_0_0EXConstants
    - ABI32_0_0EXConstantsInterface
    - ABI32_0_0EXContacts
    - ABI32_0_0EXCore
    - ABI32_0_0EXErrors
    - ABI32_0_0EXFaceDetector
    - ABI32_0_0EXFaceDetectorInterface
    - ABI32_0_0EXFileSystem
    - ABI32_0_0EXFileSystemInterface
    - ABI32_0_0EXFont
    - ABI32_0_0EXFontInterface
    - ABI32_0_0EXGL
    - ABI32_0_0EXGoogleSignIn
    - ABI32_0_0EXImageLoaderInterface
    - ABI32_0_0EXLocalAuthentication
    - ABI32_0_0EXLocalization
    - ABI32_0_0EXLocation
    - ABI32_0_0EXMediaLibrary
    - ABI32_0_0EXPermissions
    - ABI32_0_0EXPermissionsInterface
    - ABI32_0_0EXPrint
    - ABI32_0_0EXReactNativeAdapter
    - ABI32_0_0EXSegment
    - ABI32_0_0EXSensors
    - ABI32_0_0EXSensorsInterface
    - ABI32_0_0EXSMS
    - ABI32_0_0EXTaskManager
    - ABI32_0_0EXTaskManagerInterface
    - Amplitude-iOS
    - Analytics
    - AppAuth
    - Branch
    - EXGL-CPP
    - FBAudienceNetwork
    - FBSDKCoreKit
    - FBSDKLoginKit
    - Google-Maps-iOS-Utils
    - Google-Mobile-Ads-SDK
    - GoogleMaps
    - GoogleSignIn
    - JKBigInteger2
    - lottie-ios
    - ReactABI32_0_0/Core
  - ABI32_0_0ExpoKit/ExpoOptional (32.0.0):
    - ABI32_0_0ExpoKit/Expo
  - ABI32_0_0EXPrint (2.0.0-alpha.0):
    - ABI32_0_0EXCore
  - ABI32_0_0EXReactNativeAdapter (1.2.0):
    - ABI32_0_0EXCore
    - ABI32_0_0EXFontInterface
    - ReactABI32_0_0
  - ABI32_0_0EXSegment (1.1.0):
    - ABI32_0_0EXConstantsInterface
    - ABI32_0_0EXCore
    - Analytics (~> 3.5)
  - ABI32_0_0EXSensors (1.1.0):
    - ABI32_0_0EXCore
    - ABI32_0_0EXSensorsInterface
  - ABI32_0_0EXSensorsInterface (1.1.0):
    - ABI32_0_0EXCore
  - ABI32_0_0EXSMS (1.1.0):
    - ABI32_0_0EXCore
  - ABI32_0_0EXTaskManager (1.0.0):
    - ABI32_0_0EXConstantsInterface
    - ABI32_0_0EXCore
    - ABI32_0_0EXTaskManagerInterface
  - ABI32_0_0EXTaskManagerInterface (1.0.0):
    - ABI32_0_0EXCore
  - ABI33_0_0EXAdsAdMob (5.0.0-rc.0):
    - ABI33_0_0UMCore
    - Google-Mobile-Ads-SDK
  - ABI33_0_0EXAdsFacebook (5.0.0-rc.0):
    - ABI33_0_0UMCore
    - FBAudienceNetwork
  - ABI33_0_0EXAmplitude (5.0.0-rc.0):
    - ABI33_0_0UMConstantsInterface
    - ABI33_0_0UMCore
    - Amplitude-iOS
  - ABI33_0_0EXAppAuth (5.0.0-rc.0):
    - ABI33_0_0UMCore
    - AppAuth
  - ABI33_0_0EXAppLoaderProvider (5.0.0-rc.0)
  - ABI33_0_0EXAV (5.0.0-rc.0):
    - ABI33_0_0UMCore
    - ABI33_0_0UMPermissionsInterface
  - ABI33_0_0EXBackgroundFetch (5.0.0-rc.0):
    - ABI33_0_0UMCore
    - ABI33_0_0UMTaskManagerInterface
  - ABI33_0_0EXBarCodeScanner (5.0.0-rc.0):
    - ABI33_0_0UMCore
    - ABI33_0_0UMImageLoaderInterface
  - ABI33_0_0EXBlur (5.0.0-rc.0):
    - ABI33_0_0UMCore
  - ABI33_0_0EXBrightness (5.0.0-rc.0):
    - ABI33_0_0UMCore
  - ABI33_0_0EXCalendar (5.0.0-rc.0):
    - ABI33_0_0UMCore
    - ABI33_0_0UMPermissionsInterface
  - ABI33_0_0EXCamera (5.0.0-rc.0):
    - ABI33_0_0UMBarCodeScannerInterface
    - ABI33_0_0UMCore
    - ABI33_0_0UMFaceDetectorInterface
    - ABI33_0_0UMFileSystemInterface
    - ABI33_0_0UMImageLoaderInterface
    - ABI33_0_0UMPermissionsInterface
  - ABI33_0_0EXConstants (5.0.0-rc.0):
    - ABI33_0_0UMConstantsInterface
    - ABI33_0_0UMCore
  - ABI33_0_0EXContacts (5.0.0-rc.0):
    - ABI33_0_0UMCore
    - ABI33_0_0UMFileSystemInterface
    - ABI33_0_0UMPermissionsInterface
  - ABI33_0_0EXCrypto (5.0.0-rc.0):
    - ABI33_0_0UMCore
  - ABI33_0_0EXDocumentPicker (5.0.0-rc.0):
    - ABI33_0_0UMCore
    - ABI33_0_0UMFileSystemInterface
  - ABI33_0_0EXFacebook (5.0.0-rc.0):
    - ABI33_0_0UMConstantsInterface
    - ABI33_0_0UMCore
    - FBSDKCoreKit
    - FBSDKLoginKit
  - ABI33_0_0EXFaceDetector (5.0.0):
    - ABI33_0_0UMCore
    - ABI33_0_0UMFaceDetectorInterface
    - Firebase/Core
    - Firebase/MLVision
    - Firebase/MLVisionFaceModel
  - ABI33_0_0EXFileSystem (5.0.0-rc.0):
    - ABI33_0_0UMCore
    - ABI33_0_0UMFileSystemInterface
  - ABI33_0_0EXFont (5.0.0-rc.0):
    - ABI33_0_0UMCore
    - ABI33_0_0UMFontInterface
  - ABI33_0_0EXGL (5.0.0-rc.0):
    - ABI33_0_0UMCameraInterface
    - ABI33_0_0UMCore
    - ABI33_0_0UMFileSystemInterface
    - EXGL-CPP
  - ABI33_0_0EXGoogleSignIn (5.0.0-rc.0):
    - ABI33_0_0UMCore
    - GoogleSignIn (~> 4.4)
  - ABI33_0_0EXHaptics (5.0.0-rc.0):
    - ABI33_0_0UMCore
  - ABI33_0_0EXImageManipulator (5.0.0-rc.0):
    - ABI33_0_0UMCore
    - ABI33_0_0UMFileSystemInterface
    - ABI33_0_0UMImageLoaderInterface
  - ABI33_0_0EXImagePicker (5.0.0-rc.1):
    - ABI33_0_0UMCore
    - ABI33_0_0UMFileSystemInterface
  - ABI33_0_0EXKeepAwake (5.0.0-rc.0):
    - ABI33_0_0UMCore
  - ABI33_0_0EXLinearGradient (5.0.0-rc.0):
    - ABI33_0_0UMCore
  - ABI33_0_0EXLocalAuthentication (5.0.0-rc.0):
    - ABI33_0_0UMConstantsInterface
    - ABI33_0_0UMCore
  - ABI33_0_0EXLocalization (5.0.0-rc.0):
    - ABI33_0_0UMCore
  - ABI33_0_0EXLocation (5.0.0-rc.0):
    - ABI33_0_0UMCore
    - ABI33_0_0UMPermissionsInterface
    - ABI33_0_0UMTaskManagerInterface
  - ABI33_0_0EXMailComposer (5.0.0-rc.0):
    - ABI33_0_0UMCore
    - ABI33_0_0UMFileSystemInterface
  - ABI33_0_0EXMediaLibrary (5.0.0-rc.1):
    - ABI33_0_0UMCore
    - ABI33_0_0UMPermissionsInterface
  - ABI33_0_0EXPermissions (5.0.0-rc.0):
    - ABI33_0_0UMCore
    - ABI33_0_0UMPermissionsInterface
  - ABI33_0_0ExpoKit/Expo (33.0.0):
    - ABI33_0_0EXAdsAdMob
    - ABI33_0_0EXAdsFacebook
    - ABI33_0_0EXAmplitude
    - ABI33_0_0EXAppAuth
    - ABI33_0_0EXAppLoaderProvider
    - ABI33_0_0EXAV
    - ABI33_0_0EXBackgroundFetch
    - ABI33_0_0EXBarCodeScanner
    - ABI33_0_0EXBlur
    - ABI33_0_0EXBrightness
    - ABI33_0_0EXCalendar
    - ABI33_0_0EXCamera
    - ABI33_0_0EXConstants
    - ABI33_0_0EXContacts
    - ABI33_0_0EXCrypto
    - ABI33_0_0EXDocumentPicker
    - ABI33_0_0EXFacebook
    - ABI33_0_0EXFaceDetector
    - ABI33_0_0EXFileSystem
    - ABI33_0_0EXFont
    - ABI33_0_0EXGL
    - ABI33_0_0EXGoogleSignIn
    - ABI33_0_0EXHaptics
    - ABI33_0_0EXImageManipulator
    - ABI33_0_0EXImagePicker
    - ABI33_0_0EXKeepAwake
    - ABI33_0_0EXLinearGradient
    - ABI33_0_0EXLocalAuthentication
    - ABI33_0_0EXLocalization
    - ABI33_0_0EXLocation
    - ABI33_0_0EXMailComposer
    - ABI33_0_0EXMediaLibrary
    - ABI33_0_0EXPermissions
    - ABI33_0_0EXPrint
    - ABI33_0_0EXRandom
    - ABI33_0_0EXSecureStore
    - ABI33_0_0EXSegment
    - ABI33_0_0EXSensors
    - ABI33_0_0EXSharing
    - ABI33_0_0EXSMS
    - ABI33_0_0EXSpeech
    - ABI33_0_0EXSQLite
    - ABI33_0_0EXTaskManager
    - ABI33_0_0EXVideoThumbnails
    - ABI33_0_0EXWebBrowser
    - ABI33_0_0UMBarCodeScannerInterface
    - ABI33_0_0UMCameraInterface
    - ABI33_0_0UMConstantsInterface
    - ABI33_0_0UMCore
    - ABI33_0_0UMFaceDetectorInterface
    - ABI33_0_0UMFileSystemInterface
    - ABI33_0_0UMFontInterface
    - ABI33_0_0UMImageLoaderInterface
    - ABI33_0_0UMPermissionsInterface
    - ABI33_0_0UMReactNativeAdapter
    - ABI33_0_0UMSensorsInterface
    - ABI33_0_0UMTaskManagerInterface
    - Amplitude-iOS
    - Analytics
    - AppAuth
    - Branch
    - EXGL-CPP
    - FBAudienceNetwork
    - FBSDKCoreKit
    - FBSDKLoginKit
    - Google-Maps-iOS-Utils
    - Google-Mobile-Ads-SDK
    - GoogleMaps
    - GoogleSignIn
    - JKBigInteger2
    - lottie-ios
    - ReactABI33_0_0/Core
  - ABI33_0_0ExpoKit/ExpoOptional (33.0.0):
    - ABI33_0_0ExpoKit/Expo
  - ABI33_0_0EXPrint (5.0.0-rc.0):
    - ABI33_0_0UMCore
    - ABI33_0_0UMFileSystemInterface
  - ABI33_0_0EXRandom (5.0.0-rc.0):
    - ABI33_0_0UMCore
  - ABI33_0_0EXSecureStore (5.0.0-rc.0):
    - ABI33_0_0UMCore
  - ABI33_0_0EXSegment (5.0.0-rc.0):
    - ABI33_0_0UMConstantsInterface
    - ABI33_0_0UMCore
    - Analytics (~> 3.5)
  - ABI33_0_0EXSensors (5.0.0-rc.0):
    - ABI33_0_0UMCore
    - ABI33_0_0UMSensorsInterface
  - ABI33_0_0EXSharing (3.0.0-rc.0):
    - ABI33_0_0UMCore
    - ABI33_0_0UMFileSystemInterface
  - ABI33_0_0EXSMS (5.0.0-rc.0):
    - ABI33_0_0UMCore
    - ABI33_0_0UMPermissionsInterface
  - ABI33_0_0EXSpeech (5.0.0-rc.0):
    - ABI33_0_0UMCore
  - ABI33_0_0EXSQLite (5.0.0-rc.0):
    - ABI33_0_0UMCore
    - ABI33_0_0UMFileSystemInterface
  - ABI33_0_0EXTaskManager (5.0.0-rc.0):
    - ABI33_0_0EXAppLoaderProvider
    - ABI33_0_0UMConstantsInterface
    - ABI33_0_0UMCore
    - ABI33_0_0UMTaskManagerInterface
  - ABI33_0_0EXVideoThumbnails (1.0.0):
    - ABI33_0_0UMCore
    - ABI33_0_0UMFileSystemInterface
  - ABI33_0_0EXWebBrowser (5.0.0-rc.0):
    - ABI33_0_0UMCore
  - ABI33_0_0UMBarCodeScannerInterface (2.0.0-rc.0)
  - ABI33_0_0UMCameraInterface (2.0.0-rc.0)
  - ABI33_0_0UMConstantsInterface (2.0.0-rc.0)
  - ABI33_0_0UMCore (2.0.0-rc.0)
  - ABI33_0_0UMFaceDetectorInterface (2.0.0-rc.0)
  - ABI33_0_0UMFileSystemInterface (2.0.0-rc.0)
  - ABI33_0_0UMFontInterface (2.0.0-rc.0)
  - ABI33_0_0UMImageLoaderInterface (2.0.0-rc.0)
  - ABI33_0_0UMPermissionsInterface (2.0.0-rc.0)
  - ABI33_0_0UMReactNativeAdapter (2.0.0-rc.0):
    - ABI33_0_0UMCore
    - ABI33_0_0UMFontInterface
    - ReactABI33_0_0
  - ABI33_0_0UMSensorsInterface (2.0.0-rc.0)
  - ABI33_0_0UMTaskManagerInterface (2.0.0-rc.0)
  - ABI34_0_0EXAdsAdMob (5.0.0):
    - ABI34_0_0UMCore
    - Google-Mobile-Ads-SDK
  - ABI34_0_0EXAdsFacebook (5.0.0):
    - ABI34_0_0UMCore
    - FBAudienceNetwork
  - ABI34_0_0EXAmplitude (5.0.0):
    - ABI34_0_0UMConstantsInterface
    - ABI34_0_0UMCore
    - Amplitude-iOS
  - ABI34_0_0EXAppAuth (5.0.0):
    - ABI34_0_0UMCore
    - AppAuth
  - ABI34_0_0EXAppLoaderProvider (5.0.0)
  - ABI34_0_0EXAV (5.0.0):
    - ABI34_0_0UMCore
    - ABI34_0_0UMPermissionsInterface
  - ABI34_0_0EXBackgroundFetch (5.0.0):
    - ABI34_0_0UMCore
    - ABI34_0_0UMTaskManagerInterface
  - ABI34_0_0EXBarCodeScanner (5.0.0):
    - ABI34_0_0UMCore
    - ABI34_0_0UMImageLoaderInterface
  - ABI34_0_0EXBlur (5.0.0):
    - ABI34_0_0UMCore
  - ABI34_0_0EXBrightness (5.0.0):
    - ABI34_0_0UMCore
  - ABI34_0_0EXCalendar (5.0.0):
    - ABI34_0_0UMCore
    - ABI34_0_0UMPermissionsInterface
  - ABI34_0_0EXCamera (5.0.0):
    - ABI34_0_0UMBarCodeScannerInterface
    - ABI34_0_0UMCore
    - ABI34_0_0UMFaceDetectorInterface
    - ABI34_0_0UMFileSystemInterface
    - ABI34_0_0UMImageLoaderInterface
    - ABI34_0_0UMPermissionsInterface
  - ABI34_0_0EXConstants (5.0.0):
    - ABI34_0_0UMConstantsInterface
    - ABI34_0_0UMCore
  - ABI34_0_0EXContacts (5.0.1):
    - ABI34_0_0UMCore
    - ABI34_0_0UMFileSystemInterface
    - ABI34_0_0UMPermissionsInterface
  - ABI34_0_0EXCrypto (5.0.0):
    - ABI34_0_0UMCore
  - ABI34_0_0EXDocumentPicker (5.0.0):
    - ABI34_0_0UMCore
    - ABI34_0_0UMFileSystemInterface
  - ABI34_0_0EXFacebook (5.0.0):
    - ABI34_0_0UMConstantsInterface
    - ABI34_0_0UMCore
    - FBSDKCoreKit (~> 4.0)
    - FBSDKLoginKit (~> 4.0)
  - ABI34_0_0EXFaceDetector (6.0.0-rc.0):
    - ABI34_0_0UMCore
    - ABI34_0_0UMFaceDetectorInterface
    - Firebase/Core
    - Firebase/MLVision
    - Firebase/MLVisionFaceModel
  - ABI34_0_0EXFileSystem (5.0.0):
    - ABI34_0_0UMCore
    - ABI34_0_0UMFileSystemInterface
  - ABI34_0_0EXFont (6.0.0-alpha.0):
    - ABI34_0_0UMCore
    - ABI34_0_0UMFontInterface
  - ABI34_0_0EXGL (5.0.0):
    - ABI34_0_0UMCameraInterface
    - ABI34_0_0UMCore
    - ABI34_0_0UMFileSystemInterface
    - EXGL-CPP
  - ABI34_0_0EXGoogleSignIn (5.0.0):
    - ABI34_0_0UMCore
    - GoogleSignIn (~> 4.4)
  - ABI34_0_0EXHaptics (5.0.0):
    - ABI34_0_0UMCore
  - ABI34_0_0EXImageManipulator (5.0.0):
    - ABI34_0_0UMCore
    - ABI34_0_0UMFileSystemInterface
    - ABI34_0_0UMImageLoaderInterface
  - ABI34_0_0EXImagePicker (5.0.1):
    - ABI34_0_0UMCore
    - ABI34_0_0UMFileSystemInterface
  - ABI34_0_0EXKeepAwake (5.0.0):
    - ABI34_0_0UMCore
  - ABI34_0_0EXLinearGradient (5.0.0):
    - ABI34_0_0UMCore
  - ABI34_0_0EXLocalAuthentication (6.0.0-rc.0):
    - ABI34_0_0UMConstantsInterface
    - ABI34_0_0UMCore
  - ABI34_0_0EXLocalization (5.0.0):
    - ABI34_0_0UMCore
  - ABI34_0_0EXLocation (5.0.0):
    - ABI34_0_0UMCore
    - ABI34_0_0UMPermissionsInterface
    - ABI34_0_0UMTaskManagerInterface
  - ABI34_0_0EXMailComposer (5.0.0):
    - ABI34_0_0UMCore
    - ABI34_0_0UMFileSystemInterface
  - ABI34_0_0EXMediaLibrary (5.0.0):
    - ABI34_0_0UMCore
    - ABI34_0_0UMPermissionsInterface
  - ABI34_0_0EXPermissions (5.0.0):
    - ABI34_0_0UMCore
    - ABI34_0_0UMPermissionsInterface
  - ABI34_0_0ExpoKit/Expo (33.0.0):
    - ABI34_0_0EXAdsAdMob
    - ABI34_0_0EXAdsFacebook
    - ABI34_0_0EXAmplitude
    - ABI34_0_0EXAppAuth
    - ABI34_0_0EXAppLoaderProvider
    - ABI34_0_0EXAV
    - ABI34_0_0EXBackgroundFetch
    - ABI34_0_0EXBarCodeScanner
    - ABI34_0_0EXBlur
    - ABI34_0_0EXBrightness
    - ABI34_0_0EXCalendar
    - ABI34_0_0EXCamera
    - ABI34_0_0EXConstants
    - ABI34_0_0EXContacts
    - ABI34_0_0EXCrypto
    - ABI34_0_0EXDocumentPicker
    - ABI34_0_0EXFacebook
    - ABI34_0_0EXFaceDetector
    - ABI34_0_0EXFileSystem
    - ABI34_0_0EXFont
    - ABI34_0_0EXGL
    - ABI34_0_0EXGoogleSignIn
    - ABI34_0_0EXHaptics
    - ABI34_0_0EXImageManipulator
    - ABI34_0_0EXImagePicker
    - ABI34_0_0EXKeepAwake
    - ABI34_0_0EXLinearGradient
    - ABI34_0_0EXLocalAuthentication
    - ABI34_0_0EXLocalization
    - ABI34_0_0EXLocation
    - ABI34_0_0EXMailComposer
    - ABI34_0_0EXMediaLibrary
    - ABI34_0_0EXPermissions
    - ABI34_0_0EXPrint
    - ABI34_0_0EXRandom
    - ABI34_0_0EXSecureStore
    - ABI34_0_0EXSegment
    - ABI34_0_0EXSensors
    - ABI34_0_0EXSharing
    - ABI34_0_0EXSMS
    - ABI34_0_0EXSpeech
    - ABI34_0_0EXSQLite
    - ABI34_0_0EXTaskManager
    - ABI34_0_0EXVideoThumbnails
    - ABI34_0_0EXWebBrowser
    - ABI34_0_0UMBarCodeScannerInterface
    - ABI34_0_0UMCameraInterface
    - ABI34_0_0UMConstantsInterface
    - ABI34_0_0UMCore
    - ABI34_0_0UMFaceDetectorInterface
    - ABI34_0_0UMFileSystemInterface
    - ABI34_0_0UMFontInterface
    - ABI34_0_0UMImageLoaderInterface
    - ABI34_0_0UMPermissionsInterface
    - ABI34_0_0UMReactNativeAdapter
    - ABI34_0_0UMSensorsInterface
    - ABI34_0_0UMTaskManagerInterface
    - Amplitude-iOS
    - Analytics
    - AppAuth
    - Branch
    - EXGL-CPP
    - FBAudienceNetwork
    - FBSDKCoreKit
    - FBSDKLoginKit
    - Google-Maps-iOS-Utils
    - Google-Mobile-Ads-SDK
    - GoogleMaps
    - GoogleSignIn
    - JKBigInteger2
    - lottie-ios
    - ReactABI34_0_0/Core
  - ABI34_0_0ExpoKit/ExpoOptional (33.0.0):
    - ABI34_0_0ExpoKit/Expo
  - ABI34_0_0EXPrint (5.0.0):
    - ABI34_0_0UMCore
    - ABI34_0_0UMFileSystemInterface
  - ABI34_0_0EXRandom (5.0.0):
    - ABI34_0_0UMCore
  - ABI34_0_0EXSecureStore (5.0.0):
    - ABI34_0_0UMCore
  - ABI34_0_0EXSegment (5.0.0):
    - ABI34_0_0UMConstantsInterface
    - ABI34_0_0UMCore
    - Analytics (~> 3.5)
  - ABI34_0_0EXSensors (5.0.0):
    - ABI34_0_0UMCore
    - ABI34_0_0UMSensorsInterface
  - ABI34_0_0EXSharing (5.0.0):
    - ABI34_0_0UMCore
    - ABI34_0_0UMFileSystemInterface
  - ABI34_0_0EXSMS (5.0.0):
    - ABI34_0_0UMCore
    - ABI34_0_0UMPermissionsInterface
  - ABI34_0_0EXSpeech (5.0.1):
    - ABI34_0_0UMCore
  - ABI34_0_0EXSQLite (5.0.0):
    - ABI34_0_0UMCore
    - ABI34_0_0UMFileSystemInterface
  - ABI34_0_0EXTaskManager (5.0.0):
    - ABI34_0_0EXAppLoaderProvider
    - ABI34_0_0UMConstantsInterface
    - ABI34_0_0UMCore
    - ABI34_0_0UMTaskManagerInterface
  - ABI34_0_0EXVideoThumbnails (1.0.0):
    - ABI34_0_0UMCore
    - ABI34_0_0UMFileSystemInterface
  - ABI34_0_0EXWebBrowser (5.0.1):
    - ABI34_0_0UMCore
  - ABI34_0_0UMBarCodeScannerInterface (2.0.0)
  - ABI34_0_0UMCameraInterface (2.0.0)
  - ABI34_0_0UMConstantsInterface (2.0.0)
  - ABI34_0_0UMCore (2.0.0)
  - ABI34_0_0UMFaceDetectorInterface (2.0.0)
  - ABI34_0_0UMFileSystemInterface (2.0.0)
  - ABI34_0_0UMFontInterface (2.0.0)
  - ABI34_0_0UMImageLoaderInterface (2.0.0)
  - ABI34_0_0UMPermissionsInterface (2.0.0)
  - ABI34_0_0UMReactNativeAdapter (2.0.0):
    - ABI34_0_0UMCore
    - ABI34_0_0UMFontInterface
    - ReactABI34_0_0
  - ABI34_0_0UMSensorsInterface (2.0.0)
  - ABI34_0_0UMTaskManagerInterface (2.0.0)
  - Amplitude-iOS (3.14.1)
  - Analytics (3.6.10)
  - AppAuth (0.95.1)
  - Bolts (1.9.0):
    - Bolts/AppLinks (= 1.9.0)
    - Bolts/Tasks (= 1.9.0)
  - Bolts/AppLinks (1.9.0):
    - Bolts/Tasks
  - Bolts/Tasks (1.9.0)
  - boost-for-react-native (1.63.0)
  - Branch (0.27.1):
    - Branch/Core (= 0.27.1)
  - Branch/Core (0.27.1)
  - CocoaLumberjack (3.2.1):
    - CocoaLumberjack/Default (= 3.2.1)
    - CocoaLumberjack/Extensions (= 3.2.1)
  - CocoaLumberjack/Default (3.2.1)
  - CocoaLumberjack/Extensions (3.2.1):
    - CocoaLumberjack/Default
  - Crashlytics (3.13.1):
    - Fabric (~> 1.10.1)
  - DoubleConversion (1.1.6)
  - EXAppLoaderProvider (6.0.0)
  - EXBarCodeScanner (6.0.0):
    - UMCore
    - UMImageLoaderInterface
<<<<<<< HEAD
  - EXBlur (6.0.0):
    - UMCore
  - EXBrightness (6.0.0):
    - UMCore
  - EXCalendar (6.0.0):
    - UMCore
    - UMPermissionsInterface
  - EXCamera (6.0.0):
    - UMBarCodeScannerInterface
    - UMCore
    - UMFaceDetectorInterface
    - UMFileSystemInterface
    - UMImageLoaderInterface
    - UMPermissionsInterface
  - EXCellular (0.0.1):
    - UMCore
=======
>>>>>>> 34f1417d
  - EXConstants (6.0.0):
    - UMConstantsInterface
    - UMCore
  - EXFaceDetector (6.0.0):
    - Firebase/Core
    - Firebase/MLVision
    - Firebase/MLVisionFaceModel
    - UMCore
    - UMFaceDetectorInterface
  - EXFileSystem (6.0.1):
    - UMCore
    - UMFileSystemInterface
  - EXGL (6.0.0):
    - EXGL-CPP
    - UMCameraInterface
    - UMCore
    - UMFileSystemInterface
  - EXGL-CPP (6.0.0):
    - EXGL-CPP/UEXGL (= 6.0.0)
  - EXGL-CPP/UEXGL (6.0.0)
  - EXKeepAwake (6.0.0):
    - UMCore
  - EXPermissions (6.0.0):
    - UMCore
    - UMPermissionsInterface
  - EXSecureStore (6.0.0):
    - UMCore
  - EXSensors (6.0.0):
    - UMCore
    - UMSensorsInterface
  - EXTaskManager (6.0.0):
    - EXAppLoaderProvider
    - UMConstantsInterface
    - UMCore
    - UMTaskManagerInterface
  - Fabric (1.10.1)
  - FBAudienceNetwork (5.1.1)
  - FBSDKCoreKit (4.40.0):
    - Bolts (~> 1.9)
  - FBSDKLoginKit (4.40.0):
    - FBSDKCoreKit
  - Firebase/Core (6.2.0):
    - Firebase/CoreOnly
    - FirebaseAnalytics (= 6.0.1)
  - Firebase/CoreOnly (6.2.0):
    - FirebaseCore (= 6.0.2)
  - Firebase/MLVision (6.2.0):
    - Firebase/CoreOnly
    - FirebaseMLVision (~> 0.16.0)
  - Firebase/MLVisionFaceModel (6.2.0):
    - Firebase/CoreOnly
    - FirebaseMLVisionFaceModel (~> 0.16.0)
  - FirebaseAnalytics (6.0.1):
    - FirebaseCore (~> 6.0)
    - FirebaseInstanceID (~> 4.1)
    - GoogleAppMeasurement (= 6.0.1)
    - GoogleUtilities/AppDelegateSwizzler (~> 6.0)
    - GoogleUtilities/MethodSwizzler (~> 6.0)
    - GoogleUtilities/Network (~> 6.0)
    - "GoogleUtilities/NSData+zlib (~> 6.0)"
    - nanopb (~> 0.3)
  - FirebaseCore (6.0.2):
    - GoogleUtilities/Environment (~> 6.0)
    - GoogleUtilities/Logger (~> 6.0)
  - FirebaseInstanceID (4.1.1):
    - FirebaseCore (~> 6.0)
    - GoogleUtilities/Environment (~> 6.0)
    - GoogleUtilities/UserDefaults (~> 6.0)
  - FirebaseMLCommon (0.16.0):
    - FirebaseCore (~> 6.0)
    - FirebaseInstanceID (~> 4.0)
    - GoogleUtilities/UserDefaults (~> 6.0)
    - GTMSessionFetcher/Core (~> 1.1)
  - FirebaseMLVision (0.16.0):
    - FirebaseCore (~> 6.0)
    - FirebaseMLCommon (~> 0.16)
    - GoogleAPIClientForREST/Core (~> 1.3)
    - GoogleAPIClientForREST/Vision (~> 1.3)
    - GoogleMobileVision/Detector (~> 1.4)
  - FirebaseMLVisionFaceModel (0.16.0):
    - GoogleMobileVision/FaceDetector (~> 1.4)
  - Folly (2018.10.22.00):
    - boost-for-react-native
    - DoubleConversion
    - glog
  - glog (0.3.5)
  - Google-Maps-iOS-Utils (2.1.0):
    - Google-Maps-iOS-Utils/Clustering (= 2.1.0)
    - Google-Maps-iOS-Utils/Geometry (= 2.1.0)
    - Google-Maps-iOS-Utils/Heatmap (= 2.1.0)
    - Google-Maps-iOS-Utils/QuadTree (= 2.1.0)
    - GoogleMaps
  - Google-Maps-iOS-Utils/Clustering (2.1.0):
    - Google-Maps-iOS-Utils/QuadTree
    - GoogleMaps
  - Google-Maps-iOS-Utils/Geometry (2.1.0):
    - GoogleMaps
  - Google-Maps-iOS-Utils/Heatmap (2.1.0):
    - Google-Maps-iOS-Utils/QuadTree
    - GoogleMaps
  - Google-Maps-iOS-Utils/QuadTree (2.1.0):
    - GoogleMaps
  - Google-Mobile-Ads-SDK (7.22.0)
  - GoogleAPIClientForREST/Core (1.3.9):
    - GTMSessionFetcher (>= 1.1.7)
  - GoogleAPIClientForREST/Vision (1.3.9):
    - GoogleAPIClientForREST/Core
    - GTMSessionFetcher (>= 1.1.7)
  - GoogleAppMeasurement (6.0.1):
    - GoogleUtilities/AppDelegateSwizzler (~> 6.0)
    - GoogleUtilities/MethodSwizzler (~> 6.0)
    - GoogleUtilities/Network (~> 6.0)
    - "GoogleUtilities/NSData+zlib (~> 6.0)"
    - nanopb (~> 0.3)
  - GoogleMaps (2.5.0):
    - GoogleMaps/Maps (= 2.5.0)
  - GoogleMaps/Base (2.5.0)
  - GoogleMaps/Maps (2.5.0):
    - GoogleMaps/Base
  - GoogleMobileVision/Detector (1.6.0):
    - GoogleToolboxForMac/Logger (~> 2.1)
    - "GoogleToolboxForMac/NSData+zlib (~> 2.1)"
    - GTMSessionFetcher/Core (~> 1.1)
    - Protobuf (~> 3.1)
  - GoogleMobileVision/FaceDetector (1.6.0):
    - GoogleMobileVision/Detector (~> 1.6)
  - GoogleSignIn (4.4.0):
    - "GoogleToolboxForMac/NSDictionary+URLArguments (~> 2.1)"
    - "GoogleToolboxForMac/NSString+URLArguments (~> 2.1)"
    - GTMSessionFetcher/Core (~> 1.1)
  - GoogleToolboxForMac/DebugUtils (2.2.1):
    - GoogleToolboxForMac/Defines (= 2.2.1)
  - GoogleToolboxForMac/Defines (2.2.1)
  - GoogleToolboxForMac/Logger (2.2.1):
    - GoogleToolboxForMac/Defines (= 2.2.1)
  - "GoogleToolboxForMac/NSData+zlib (2.2.1)":
    - GoogleToolboxForMac/Defines (= 2.2.1)
  - "GoogleToolboxForMac/NSDictionary+URLArguments (2.2.1)":
    - GoogleToolboxForMac/DebugUtils (= 2.2.1)
    - GoogleToolboxForMac/Defines (= 2.2.1)
    - "GoogleToolboxForMac/NSString+URLArguments (= 2.2.1)"
  - "GoogleToolboxForMac/NSString+URLArguments (2.2.1)"
  - GoogleUtilities/AppDelegateSwizzler (6.2.0):
    - GoogleUtilities/Environment
    - GoogleUtilities/Logger
    - GoogleUtilities/Network
  - GoogleUtilities/Environment (6.2.0)
  - GoogleUtilities/Logger (6.2.0):
    - GoogleUtilities/Environment
  - GoogleUtilities/MethodSwizzler (6.2.0):
    - GoogleUtilities/Logger
  - GoogleUtilities/Network (6.2.0):
    - GoogleUtilities/Logger
    - "GoogleUtilities/NSData+zlib"
    - GoogleUtilities/Reachability
  - "GoogleUtilities/NSData+zlib (6.2.0)"
  - GoogleUtilities/Reachability (6.2.0):
    - GoogleUtilities/Logger
  - GoogleUtilities/UserDefaults (6.2.0):
    - GoogleUtilities/Logger
  - GTMSessionFetcher (1.2.2):
    - GTMSessionFetcher/Full (= 1.2.2)
  - GTMSessionFetcher/Core (1.2.2)
  - GTMSessionFetcher/Full (1.2.2):
    - GTMSessionFetcher/Core (= 1.2.2)
  - JKBigInteger2 (0.0.5)
  - lottie-ios (2.5.3)
  - nanopb (0.3.901):
    - nanopb/decode (= 0.3.901)
    - nanopb/encode (= 0.3.901)
  - nanopb/decode (0.3.901)
  - nanopb/encode (0.3.901)
  - Protobuf (3.8.0)
  - React (0.59.8):
    - React/Core (= 0.59.8)
  - React/ART (0.59.8):
    - React/Core
  - React/Core (0.59.8):
    - yoga (= 0.59.8.React)
  - React/CxxBridge (0.59.8):
    - Folly (= 2018.10.22.00)
    - React/Core
    - React/cxxreact
    - React/jsiexecutor
  - React/cxxreact (0.59.8):
    - boost-for-react-native (= 1.63.0)
    - DoubleConversion
    - Folly (= 2018.10.22.00)
    - glog
    - React/jsinspector
  - React/DevSupport (0.59.8):
    - React/Core
    - React/RCTWebSocket
  - React/fishhook (0.59.8)
  - React/jsi (0.59.8):
    - DoubleConversion
    - Folly (= 2018.10.22.00)
    - glog
  - React/jsiexecutor (0.59.8):
    - DoubleConversion
    - Folly (= 2018.10.22.00)
    - glog
    - React/cxxreact
    - React/jsi
  - React/jsinspector (0.59.8)
  - React/RCTActionSheet (0.59.8):
    - React/Core
  - React/RCTAnimation (0.59.8):
    - React/Core
  - React/RCTBlob (0.59.8):
    - React/Core
  - React/RCTCameraRoll (0.59.8):
    - React/Core
    - React/RCTImage
  - React/RCTGeolocation (0.59.8):
    - React/Core
  - React/RCTImage (0.59.8):
    - React/Core
    - React/RCTNetwork
  - React/RCTNetwork (0.59.8):
    - React/Core
  - React/RCTText (0.59.8):
    - React/Core
  - React/RCTVibration (0.59.8):
    - React/Core
  - React/RCTWebSocket (0.59.8):
    - React/Core
    - React/fishhook
    - React/RCTBlob
  - ReactABI31_0_0 (0.57.1):
    - ReactABI31_0_0/Core (= 0.57.1)
  - ReactABI31_0_0/ABI31_0_0jschelpers (0.57.1):
    - Folly (= 2018.10.22.00)
    - ReactABI31_0_0/PrivateDatabase
  - ReactABI31_0_0/ABI31_0_0jsinspector (0.57.1)
  - ReactABI31_0_0/ART (0.57.1):
    - ReactABI31_0_0/Core
  - ReactABI31_0_0/Core (0.57.1):
    - yogaABI31_0_0 (= 0.57.1.React)
  - ReactABI31_0_0/CxxBridge (0.57.1):
    - Folly (= 2018.10.22.00)
    - ReactABI31_0_0/Core
    - ReactABI31_0_0/cxxReactABI31_0_0
  - ReactABI31_0_0/cxxReactABI31_0_0 (0.57.1):
    - boost-for-react-native (= 1.63.0)
    - Folly (= 2018.10.22.00)
    - ReactABI31_0_0/ABI31_0_0jschelpers
    - ReactABI31_0_0/ABI31_0_0jsinspector
  - ReactABI31_0_0/DevSupport (0.57.1):
    - ReactABI31_0_0/Core
    - ReactABI31_0_0/RCTWebSocket
  - ReactABI31_0_0/fishhook (0.57.1)
  - ReactABI31_0_0/PrivateDatabase (0.57.1)
  - ReactABI31_0_0/RCTActionSheet (0.57.1):
    - ReactABI31_0_0/Core
  - ReactABI31_0_0/RCTAnimation (0.57.1):
    - ReactABI31_0_0/Core
  - ReactABI31_0_0/RCTBlob (0.57.1):
    - ReactABI31_0_0/Core
  - ReactABI31_0_0/RCTCameraRoll (0.57.1):
    - React/RCTImage
    - ReactABI31_0_0/Core
  - ReactABI31_0_0/RCTGeolocation (0.57.1):
    - ReactABI31_0_0/Core
  - ReactABI31_0_0/RCTImage (0.57.1):
    - ReactABI31_0_0/Core
    - ReactABI31_0_0/RCTNetwork
  - ReactABI31_0_0/RCTNetwork (0.57.1):
    - ReactABI31_0_0/Core
  - ReactABI31_0_0/RCTText (0.57.1):
    - ReactABI31_0_0/Core
  - ReactABI31_0_0/RCTVibration (0.57.1):
    - ReactABI31_0_0/Core
  - ReactABI31_0_0/RCTWebSocket (0.57.1):
    - ReactABI31_0_0/Core
    - ReactABI31_0_0/fishhook
    - ReactABI31_0_0/RCTBlob
  - ReactABI32_0_0 (0.57.1):
    - ReactABI32_0_0/Core (= 0.57.1)
  - ReactABI32_0_0/ABI32_0_0jschelpers (0.57.1):
    - Folly (= 2018.10.22.00)
    - ReactABI32_0_0/PrivateDatabase
  - ReactABI32_0_0/ABI32_0_0jsinspector (0.57.1)
  - ReactABI32_0_0/ART (0.57.1):
    - ReactABI32_0_0/Core
  - ReactABI32_0_0/Core (0.57.1):
    - yogaABI32_0_0 (= 0.57.1.React)
  - ReactABI32_0_0/CxxBridge (0.57.1):
    - Folly (= 2018.10.22.00)
    - ReactABI32_0_0/Core
    - ReactABI32_0_0/cxxReactABI32_0_0
  - ReactABI32_0_0/cxxReactABI32_0_0 (0.57.1):
    - boost-for-react-native (= 1.63.0)
    - Folly (= 2018.10.22.00)
    - ReactABI32_0_0/ABI32_0_0jschelpers
    - ReactABI32_0_0/ABI32_0_0jsinspector
  - ReactABI32_0_0/DevSupport (0.57.1):
    - ReactABI32_0_0/Core
    - ReactABI32_0_0/RCTWebSocket
  - ReactABI32_0_0/fishhook (0.57.1)
  - ReactABI32_0_0/PrivateDatabase (0.57.1)
  - ReactABI32_0_0/RCTActionSheet (0.57.1):
    - ReactABI32_0_0/Core
  - ReactABI32_0_0/RCTAnimation (0.57.1):
    - ReactABI32_0_0/Core
  - ReactABI32_0_0/RCTBlob (0.57.1):
    - ReactABI32_0_0/Core
  - ReactABI32_0_0/RCTCameraRoll (0.57.1):
    - React/RCTImage
    - ReactABI32_0_0/Core
  - ReactABI32_0_0/RCTGeolocation (0.57.1):
    - ReactABI32_0_0/Core
  - ReactABI32_0_0/RCTImage (0.57.1):
    - ReactABI32_0_0/Core
    - ReactABI32_0_0/RCTNetwork
  - ReactABI32_0_0/RCTNetwork (0.57.1):
    - ReactABI32_0_0/Core
  - ReactABI32_0_0/RCTText (0.57.1):
    - ReactABI32_0_0/Core
  - ReactABI32_0_0/RCTVibration (0.57.1):
    - ReactABI32_0_0/Core
  - ReactABI32_0_0/RCTWebSocket (0.57.1):
    - ReactABI32_0_0/Core
    - ReactABI32_0_0/fishhook
    - ReactABI32_0_0/RCTBlob
  - ReactABI33_0_0 (0.59.8):
    - ReactABI33_0_0/Core (= 0.59.8)
  - ReactABI33_0_0/ABI33_0_0jsi (0.59.8):
    - DoubleConversion
    - Folly (= 2018.10.22.00)
    - glog
  - ReactABI33_0_0/ABI33_0_0jsiexecutor (0.59.8):
    - DoubleConversion
    - Folly (= 2018.10.22.00)
    - glog
    - ReactABI33_0_0/ABI33_0_0jsi
    - ReactABI33_0_0/cxxReactABI33_0_0
  - ReactABI33_0_0/ABI33_0_0jsinspector (0.59.8)
  - ReactABI33_0_0/ART (0.59.8):
    - ReactABI33_0_0/Core
  - ReactABI33_0_0/Core (0.59.8):
    - yogaABI33_0_0 (= 0.59.8.React)
  - ReactABI33_0_0/CxxBridge (0.59.8):
    - Folly (= 2018.10.22.00)
    - ReactABI33_0_0/ABI33_0_0jsiexecutor
    - ReactABI33_0_0/Core
    - ReactABI33_0_0/cxxReactABI33_0_0
  - ReactABI33_0_0/cxxReactABI33_0_0 (0.59.8):
    - boost-for-react-native (= 1.63.0)
    - DoubleConversion
    - Folly (= 2018.10.22.00)
    - glog
    - ReactABI33_0_0/ABI33_0_0jsinspector
  - ReactABI33_0_0/DevSupport (0.59.8):
    - ReactABI33_0_0/Core
    - ReactABI33_0_0/RCTWebSocket
  - ReactABI33_0_0/fishhook (0.59.8)
  - ReactABI33_0_0/RCTActionSheet (0.59.8):
    - ReactABI33_0_0/Core
  - ReactABI33_0_0/RCTAnimation (0.59.8):
    - ReactABI33_0_0/Core
  - ReactABI33_0_0/RCTBlob (0.59.8):
    - ReactABI33_0_0/Core
  - ReactABI33_0_0/RCTCameraRoll (0.59.8):
    - React/RCTImage
    - ReactABI33_0_0/Core
  - ReactABI33_0_0/RCTGeolocation (0.59.8):
    - ReactABI33_0_0/Core
  - ReactABI33_0_0/RCTImage (0.59.8):
    - ReactABI33_0_0/Core
    - ReactABI33_0_0/RCTNetwork
  - ReactABI33_0_0/RCTNetwork (0.59.8):
    - ReactABI33_0_0/Core
  - ReactABI33_0_0/RCTText (0.59.8):
    - ReactABI33_0_0/Core
  - ReactABI33_0_0/RCTVibration (0.59.8):
    - ReactABI33_0_0/Core
  - ReactABI33_0_0/RCTWebSocket (0.59.8):
    - ReactABI33_0_0/Core
    - ReactABI33_0_0/fishhook
    - ReactABI33_0_0/RCTBlob
  - ReactABI34_0_0 (0.59.8):
    - ReactABI34_0_0/Core (= 0.59.8)
  - ReactABI34_0_0/ABI34_0_0jsi (0.59.8):
    - DoubleConversion
    - Folly (= 2018.10.22.00)
    - glog
  - ReactABI34_0_0/ABI34_0_0jsiexecutor (0.59.8):
    - DoubleConversion
    - Folly (= 2018.10.22.00)
    - glog
    - ReactABI34_0_0/ABI34_0_0jsi
    - ReactABI34_0_0/cxxReactABI34_0_0
  - ReactABI34_0_0/ABI34_0_0jsinspector (0.59.8)
  - ReactABI34_0_0/ART (0.59.8):
    - ReactABI34_0_0/Core
  - ReactABI34_0_0/Core (0.59.8):
    - yogaABI34_0_0 (= 0.59.8.React)
  - ReactABI34_0_0/CxxBridge (0.59.8):
    - Folly (= 2018.10.22.00)
    - ReactABI34_0_0/ABI34_0_0jsiexecutor
    - ReactABI34_0_0/Core
    - ReactABI34_0_0/cxxReactABI34_0_0
  - ReactABI34_0_0/cxxReactABI34_0_0 (0.59.8):
    - boost-for-react-native (= 1.63.0)
    - DoubleConversion
    - Folly (= 2018.10.22.00)
    - glog
    - ReactABI34_0_0/ABI34_0_0jsinspector
  - ReactABI34_0_0/DevSupport (0.59.8):
    - ReactABI34_0_0/Core
    - ReactABI34_0_0/RCTWebSocket
  - ReactABI34_0_0/fishhook (0.59.8)
  - ReactABI34_0_0/RCTActionSheet (0.59.8):
    - ReactABI34_0_0/Core
  - ReactABI34_0_0/RCTAnimation (0.59.8):
    - ReactABI34_0_0/Core
  - ReactABI34_0_0/RCTBlob (0.59.8):
    - ReactABI34_0_0/Core
  - ReactABI34_0_0/RCTCameraRoll (0.59.8):
    - React/RCTImage
    - ReactABI34_0_0/Core
  - ReactABI34_0_0/RCTGeolocation (0.59.8):
    - ReactABI34_0_0/Core
  - ReactABI34_0_0/RCTImage (0.59.8):
    - ReactABI34_0_0/Core
    - ReactABI34_0_0/RCTNetwork
  - ReactABI34_0_0/RCTNetwork (0.59.8):
    - ReactABI34_0_0/Core
  - ReactABI34_0_0/RCTText (0.59.8):
    - ReactABI34_0_0/Core
  - ReactABI34_0_0/RCTVibration (0.59.8):
    - ReactABI34_0_0/Core
  - ReactABI34_0_0/RCTWebSocket (0.59.8):
    - ReactABI34_0_0/Core
    - ReactABI34_0_0/fishhook
    - ReactABI34_0_0/RCTBlob
  - UMBarCodeScannerInterface (3.0.0)
  - UMCameraInterface (3.0.0)
  - UMConstantsInterface (3.0.0)
  - UMCore (3.0.2)
  - UMFaceDetectorInterface (3.0.0)
  - UMFileSystemInterface (3.0.0)
  - UMFontInterface (3.0.0)
  - UMImageLoaderInterface (3.0.0)
  - UMPermissionsInterface (3.0.0)
  - UMReactNativeAdapter (3.0.0):
    - React
    - UMCore
    - UMFontInterface
  - UMSensorsInterface (3.0.0)
  - UMTaskManagerInterface (3.0.0)
  - yoga (0.59.8.React)
  - yogaABI31_0_0 (0.57.1.React)
  - yogaABI32_0_0 (0.57.1.React)
  - yogaABI33_0_0 (0.59.8.React)
  - yogaABI34_0_0 (0.59.8.React)

DEPENDENCIES:
  - ABI31_0_0EXAdsAdMob (from `./versioned-react-native/ABI31_0_0/EXAdsAdMob`)
  - ABI31_0_0EXBarCodeScanner (from `./versioned-react-native/ABI31_0_0/EXBarCodeScanner`)
  - ABI31_0_0EXBarCodeScannerInterface (from `./versioned-react-native/ABI31_0_0/EXBarCodeScannerInterface`)
  - ABI31_0_0EXCamera (from `./versioned-react-native/ABI31_0_0/EXCamera`)
  - ABI31_0_0EXCameraInterface (from `./versioned-react-native/ABI31_0_0/EXCameraInterface`)
  - ABI31_0_0EXConstants (from `./versioned-react-native/ABI31_0_0/EXConstants`)
  - ABI31_0_0EXConstantsInterface (from `./versioned-react-native/ABI31_0_0/EXConstantsInterface`)
  - ABI31_0_0EXContacts (from `./versioned-react-native/ABI31_0_0/EXContacts`)
  - ABI31_0_0EXCore (from `./versioned-react-native/ABI31_0_0/EXCore`)
  - ABI31_0_0EXFaceDetector (from `./versioned-react-native/ABI31_0_0/EXFaceDetector`)
  - ABI31_0_0EXFaceDetectorInterface (from `./versioned-react-native/ABI31_0_0/EXFaceDetectorInterface`)
  - ABI31_0_0EXFileSystem (from `./versioned-react-native/ABI31_0_0/EXFileSystem`)
  - ABI31_0_0EXFileSystemInterface (from `./versioned-react-native/ABI31_0_0/EXFileSystemInterface`)
  - ABI31_0_0EXFont (from `./versioned-react-native/ABI31_0_0/EXFont`)
  - ABI31_0_0EXFontInterface (from `./versioned-react-native/ABI31_0_0/EXFontInterface`)
  - ABI31_0_0EXGL (from `./versioned-react-native/ABI31_0_0/EXGL`)
  - ABI31_0_0EXImageLoaderInterface (from `./versioned-react-native/ABI31_0_0/EXImageLoaderInterface`)
  - ABI31_0_0EXLocalAuthentication (from `./versioned-react-native/ABI31_0_0/EXLocalAuthentication`)
  - ABI31_0_0EXLocalization (from `./versioned-react-native/ABI31_0_0/EXLocalization`)
  - ABI31_0_0EXLocation (from `./versioned-react-native/ABI31_0_0/EXLocation`)
  - ABI31_0_0EXMediaLibrary (from `./versioned-react-native/ABI31_0_0/EXMediaLibrary`)
  - ABI31_0_0EXPermissions (from `./versioned-react-native/ABI31_0_0/EXPermissions`)
  - ABI31_0_0EXPermissionsInterface (from `./versioned-react-native/ABI31_0_0/EXPermissionsInterface`)
  - ABI31_0_0ExpoKit/Expo (from `./versioned-react-native/ABI31_0_0`)
  - ABI31_0_0ExpoKit/ExpoOptional (from `./versioned-react-native/ABI31_0_0`)
  - ABI31_0_0EXPrint (from `./versioned-react-native/ABI31_0_0/EXPrint`)
  - ABI31_0_0EXReactNativeAdapter (from `./versioned-react-native/ABI31_0_0/EXReactNativeAdapter`)
  - ABI31_0_0EXSegment (from `./versioned-react-native/ABI31_0_0/EXSegment`)
  - ABI31_0_0EXSensors (from `./versioned-react-native/ABI31_0_0/EXSensors`)
  - ABI31_0_0EXSensorsInterface (from `./versioned-react-native/ABI31_0_0/EXSensorsInterface`)
  - ABI31_0_0EXSMS (from `./versioned-react-native/ABI31_0_0/EXSMS`)
  - ABI32_0_0EXAdsAdMob (from `./versioned-react-native/ABI32_0_0/EXAdsAdMob`)
  - ABI32_0_0EXAppAuth (from `./versioned-react-native/ABI32_0_0/EXAppAuth`)
  - ABI32_0_0EXAppLoaderProvider (from `./versioned-react-native/ABI32_0_0/EXAppLoaderProvider`)
  - ABI32_0_0EXBackgroundFetch (from `./versioned-react-native/ABI32_0_0/EXBackgroundFetch`)
  - ABI32_0_0EXBarCodeScanner (from `./versioned-react-native/ABI32_0_0/EXBarCodeScanner`)
  - ABI32_0_0EXBarCodeScannerInterface (from `./versioned-react-native/ABI32_0_0/EXBarCodeScannerInterface`)
  - ABI32_0_0EXCamera (from `./versioned-react-native/ABI32_0_0/EXCamera`)
  - ABI32_0_0EXCameraInterface (from `./versioned-react-native/ABI32_0_0/EXCameraInterface`)
  - ABI32_0_0EXConstants (from `./versioned-react-native/ABI32_0_0/EXConstants`)
  - ABI32_0_0EXConstantsInterface (from `./versioned-react-native/ABI32_0_0/EXConstantsInterface`)
  - ABI32_0_0EXContacts (from `./versioned-react-native/ABI32_0_0/EXContacts`)
  - ABI32_0_0EXCore (from `./versioned-react-native/ABI32_0_0/EXCore`)
  - ABI32_0_0EXErrors (from `./versioned-react-native/ABI32_0_0/EXErrors`)
  - ABI32_0_0EXFaceDetector (from `./versioned-react-native/ABI32_0_0/EXFaceDetector`)
  - ABI32_0_0EXFaceDetectorInterface (from `./versioned-react-native/ABI32_0_0/EXFaceDetectorInterface`)
  - ABI32_0_0EXFileSystem (from `./versioned-react-native/ABI32_0_0/EXFileSystem`)
  - ABI32_0_0EXFileSystemInterface (from `./versioned-react-native/ABI32_0_0/EXFileSystemInterface`)
  - ABI32_0_0EXFont (from `./versioned-react-native/ABI32_0_0/EXFont`)
  - ABI32_0_0EXFontInterface (from `./versioned-react-native/ABI32_0_0/EXFontInterface`)
  - ABI32_0_0EXGL (from `./versioned-react-native/ABI32_0_0/EXGL`)
  - ABI32_0_0EXGoogleSignIn (from `./versioned-react-native/ABI32_0_0/EXGoogleSignIn`)
  - ABI32_0_0EXImageLoaderInterface (from `./versioned-react-native/ABI32_0_0/EXImageLoaderInterface`)
  - ABI32_0_0EXLocalAuthentication (from `./versioned-react-native/ABI32_0_0/EXLocalAuthentication`)
  - ABI32_0_0EXLocalization (from `./versioned-react-native/ABI32_0_0/EXLocalization`)
  - ABI32_0_0EXLocation (from `./versioned-react-native/ABI32_0_0/EXLocation`)
  - ABI32_0_0EXMediaLibrary (from `./versioned-react-native/ABI32_0_0/EXMediaLibrary`)
  - ABI32_0_0EXPermissions (from `./versioned-react-native/ABI32_0_0/EXPermissions`)
  - ABI32_0_0EXPermissionsInterface (from `./versioned-react-native/ABI32_0_0/EXPermissionsInterface`)
  - ABI32_0_0ExpoKit/Expo (from `./versioned-react-native/ABI32_0_0`)
  - ABI32_0_0ExpoKit/ExpoOptional (from `./versioned-react-native/ABI32_0_0`)
  - ABI32_0_0EXPrint (from `./versioned-react-native/ABI32_0_0/EXPrint`)
  - ABI32_0_0EXReactNativeAdapter (from `./versioned-react-native/ABI32_0_0/EXReactNativeAdapter`)
  - ABI32_0_0EXSegment (from `./versioned-react-native/ABI32_0_0/EXSegment`)
  - ABI32_0_0EXSensors (from `./versioned-react-native/ABI32_0_0/EXSensors`)
  - ABI32_0_0EXSensorsInterface (from `./versioned-react-native/ABI32_0_0/EXSensorsInterface`)
  - ABI32_0_0EXSMS (from `./versioned-react-native/ABI32_0_0/EXSMS`)
  - ABI32_0_0EXTaskManager (from `./versioned-react-native/ABI32_0_0/EXTaskManager`)
  - ABI32_0_0EXTaskManagerInterface (from `./versioned-react-native/ABI32_0_0/EXTaskManagerInterface`)
  - ABI33_0_0EXAdsAdMob (from `./versioned-react-native/ABI33_0_0/EXAdsAdMob`)
  - ABI33_0_0EXAdsFacebook (from `./versioned-react-native/ABI33_0_0/EXAdsFacebook`)
  - ABI33_0_0EXAmplitude (from `./versioned-react-native/ABI33_0_0/EXAmplitude`)
  - ABI33_0_0EXAppAuth (from `./versioned-react-native/ABI33_0_0/EXAppAuth`)
  - ABI33_0_0EXAppLoaderProvider (from `./versioned-react-native/ABI33_0_0/EXAppLoaderProvider`)
  - ABI33_0_0EXAV (from `./versioned-react-native/ABI33_0_0/EXAV`)
  - ABI33_0_0EXBackgroundFetch (from `./versioned-react-native/ABI33_0_0/EXBackgroundFetch`)
  - ABI33_0_0EXBarCodeScanner (from `./versioned-react-native/ABI33_0_0/EXBarCodeScanner`)
  - ABI33_0_0EXBlur (from `./versioned-react-native/ABI33_0_0/EXBlur`)
  - ABI33_0_0EXBrightness (from `./versioned-react-native/ABI33_0_0/EXBrightness`)
  - ABI33_0_0EXCalendar (from `./versioned-react-native/ABI33_0_0/EXCalendar`)
  - ABI33_0_0EXCamera (from `./versioned-react-native/ABI33_0_0/EXCamera`)
  - ABI33_0_0EXConstants (from `./versioned-react-native/ABI33_0_0/EXConstants`)
  - ABI33_0_0EXContacts (from `./versioned-react-native/ABI33_0_0/EXContacts`)
  - ABI33_0_0EXCrypto (from `./versioned-react-native/ABI33_0_0/EXCrypto`)
  - ABI33_0_0EXDocumentPicker (from `./versioned-react-native/ABI33_0_0/EXDocumentPicker`)
  - ABI33_0_0EXFacebook (from `./versioned-react-native/ABI33_0_0/EXFacebook`)
  - ABI33_0_0EXFaceDetector (from `./versioned-react-native/ABI33_0_0/EXFaceDetector`)
  - ABI33_0_0EXFileSystem (from `./versioned-react-native/ABI33_0_0/EXFileSystem`)
  - ABI33_0_0EXFont (from `./versioned-react-native/ABI33_0_0/EXFont`)
  - ABI33_0_0EXGL (from `./versioned-react-native/ABI33_0_0/EXGL`)
  - ABI33_0_0EXGoogleSignIn (from `./versioned-react-native/ABI33_0_0/EXGoogleSignIn`)
  - ABI33_0_0EXHaptics (from `./versioned-react-native/ABI33_0_0/EXHaptics`)
  - ABI33_0_0EXImageManipulator (from `./versioned-react-native/ABI33_0_0/EXImageManipulator`)
  - ABI33_0_0EXImagePicker (from `./versioned-react-native/ABI33_0_0/EXImagePicker`)
  - ABI33_0_0EXKeepAwake (from `./versioned-react-native/ABI33_0_0/EXKeepAwake`)
  - ABI33_0_0EXLinearGradient (from `./versioned-react-native/ABI33_0_0/EXLinearGradient`)
  - ABI33_0_0EXLocalAuthentication (from `./versioned-react-native/ABI33_0_0/EXLocalAuthentication`)
  - ABI33_0_0EXLocalization (from `./versioned-react-native/ABI33_0_0/EXLocalization`)
  - ABI33_0_0EXLocation (from `./versioned-react-native/ABI33_0_0/EXLocation`)
  - ABI33_0_0EXMailComposer (from `./versioned-react-native/ABI33_0_0/EXMailComposer`)
  - ABI33_0_0EXMediaLibrary (from `./versioned-react-native/ABI33_0_0/EXMediaLibrary`)
  - ABI33_0_0EXPermissions (from `./versioned-react-native/ABI33_0_0/EXPermissions`)
  - ABI33_0_0ExpoKit/Expo (from `./versioned-react-native/ABI33_0_0`)
  - ABI33_0_0ExpoKit/ExpoOptional (from `./versioned-react-native/ABI33_0_0`)
  - ABI33_0_0EXPrint (from `./versioned-react-native/ABI33_0_0/EXPrint`)
  - ABI33_0_0EXRandom (from `./versioned-react-native/ABI33_0_0/EXRandom`)
  - ABI33_0_0EXSecureStore (from `./versioned-react-native/ABI33_0_0/EXSecureStore`)
  - ABI33_0_0EXSegment (from `./versioned-react-native/ABI33_0_0/EXSegment`)
  - ABI33_0_0EXSensors (from `./versioned-react-native/ABI33_0_0/EXSensors`)
  - ABI33_0_0EXSharing (from `./versioned-react-native/ABI33_0_0/EXSharing`)
  - ABI33_0_0EXSMS (from `./versioned-react-native/ABI33_0_0/EXSMS`)
  - ABI33_0_0EXSpeech (from `./versioned-react-native/ABI33_0_0/EXSpeech`)
  - ABI33_0_0EXSQLite (from `./versioned-react-native/ABI33_0_0/EXSQLite`)
  - ABI33_0_0EXTaskManager (from `./versioned-react-native/ABI33_0_0/EXTaskManager`)
  - ABI33_0_0EXVideoThumbnails (from `./versioned-react-native/ABI33_0_0/EXVideoThumbnails`)
  - ABI33_0_0EXWebBrowser (from `./versioned-react-native/ABI33_0_0/EXWebBrowser`)
  - ABI33_0_0UMBarCodeScannerInterface (from `./versioned-react-native/ABI33_0_0/UMBarCodeScannerInterface`)
  - ABI33_0_0UMCameraInterface (from `./versioned-react-native/ABI33_0_0/UMCameraInterface`)
  - ABI33_0_0UMConstantsInterface (from `./versioned-react-native/ABI33_0_0/UMConstantsInterface`)
  - ABI33_0_0UMCore (from `./versioned-react-native/ABI33_0_0/UMCore`)
  - ABI33_0_0UMFaceDetectorInterface (from `./versioned-react-native/ABI33_0_0/UMFaceDetectorInterface`)
  - ABI33_0_0UMFileSystemInterface (from `./versioned-react-native/ABI33_0_0/UMFileSystemInterface`)
  - ABI33_0_0UMFontInterface (from `./versioned-react-native/ABI33_0_0/UMFontInterface`)
  - ABI33_0_0UMImageLoaderInterface (from `./versioned-react-native/ABI33_0_0/UMImageLoaderInterface`)
  - ABI33_0_0UMPermissionsInterface (from `./versioned-react-native/ABI33_0_0/UMPermissionsInterface`)
  - ABI33_0_0UMReactNativeAdapter (from `./versioned-react-native/ABI33_0_0/UMReactNativeAdapter`)
  - ABI33_0_0UMSensorsInterface (from `./versioned-react-native/ABI33_0_0/UMSensorsInterface`)
  - ABI33_0_0UMTaskManagerInterface (from `./versioned-react-native/ABI33_0_0/UMTaskManagerInterface`)
  - ABI34_0_0EXAdsAdMob (from `./versioned-react-native/ABI34_0_0/EXAdsAdMob`)
  - ABI34_0_0EXAdsFacebook (from `./versioned-react-native/ABI34_0_0/EXAdsFacebook`)
  - ABI34_0_0EXAmplitude (from `./versioned-react-native/ABI34_0_0/EXAmplitude`)
  - ABI34_0_0EXAppAuth (from `./versioned-react-native/ABI34_0_0/EXAppAuth`)
  - ABI34_0_0EXAppLoaderProvider (from `./versioned-react-native/ABI34_0_0/EXAppLoaderProvider`)
  - ABI34_0_0EXAV (from `./versioned-react-native/ABI34_0_0/EXAV`)
  - ABI34_0_0EXBackgroundFetch (from `./versioned-react-native/ABI34_0_0/EXBackgroundFetch`)
  - ABI34_0_0EXBarCodeScanner (from `./versioned-react-native/ABI34_0_0/EXBarCodeScanner`)
  - ABI34_0_0EXBlur (from `./versioned-react-native/ABI34_0_0/EXBlur`)
  - ABI34_0_0EXBrightness (from `./versioned-react-native/ABI34_0_0/EXBrightness`)
  - ABI34_0_0EXCalendar (from `./versioned-react-native/ABI34_0_0/EXCalendar`)
  - ABI34_0_0EXCamera (from `./versioned-react-native/ABI34_0_0/EXCamera`)
  - ABI34_0_0EXConstants (from `./versioned-react-native/ABI34_0_0/EXConstants`)
  - ABI34_0_0EXContacts (from `./versioned-react-native/ABI34_0_0/EXContacts`)
  - ABI34_0_0EXCrypto (from `./versioned-react-native/ABI34_0_0/EXCrypto`)
  - ABI34_0_0EXDocumentPicker (from `./versioned-react-native/ABI34_0_0/EXDocumentPicker`)
  - ABI34_0_0EXFacebook (from `./versioned-react-native/ABI34_0_0/EXFacebook`)
  - ABI34_0_0EXFaceDetector (from `./versioned-react-native/ABI34_0_0/EXFaceDetector`)
  - ABI34_0_0EXFileSystem (from `./versioned-react-native/ABI34_0_0/EXFileSystem`)
  - ABI34_0_0EXFont (from `./versioned-react-native/ABI34_0_0/EXFont`)
  - ABI34_0_0EXGL (from `./versioned-react-native/ABI34_0_0/EXGL`)
  - ABI34_0_0EXGoogleSignIn (from `./versioned-react-native/ABI34_0_0/EXGoogleSignIn`)
  - ABI34_0_0EXHaptics (from `./versioned-react-native/ABI34_0_0/EXHaptics`)
  - ABI34_0_0EXImageManipulator (from `./versioned-react-native/ABI34_0_0/EXImageManipulator`)
  - ABI34_0_0EXImagePicker (from `./versioned-react-native/ABI34_0_0/EXImagePicker`)
  - ABI34_0_0EXKeepAwake (from `./versioned-react-native/ABI34_0_0/EXKeepAwake`)
  - ABI34_0_0EXLinearGradient (from `./versioned-react-native/ABI34_0_0/EXLinearGradient`)
  - ABI34_0_0EXLocalAuthentication (from `./versioned-react-native/ABI34_0_0/EXLocalAuthentication`)
  - ABI34_0_0EXLocalization (from `./versioned-react-native/ABI34_0_0/EXLocalization`)
  - ABI34_0_0EXLocation (from `./versioned-react-native/ABI34_0_0/EXLocation`)
  - ABI34_0_0EXMailComposer (from `./versioned-react-native/ABI34_0_0/EXMailComposer`)
  - ABI34_0_0EXMediaLibrary (from `./versioned-react-native/ABI34_0_0/EXMediaLibrary`)
  - ABI34_0_0EXPermissions (from `./versioned-react-native/ABI34_0_0/EXPermissions`)
  - ABI34_0_0ExpoKit/Expo (from `./versioned-react-native/ABI34_0_0`)
  - ABI34_0_0ExpoKit/ExpoOptional (from `./versioned-react-native/ABI34_0_0`)
  - ABI34_0_0EXPrint (from `./versioned-react-native/ABI34_0_0/EXPrint`)
  - ABI34_0_0EXRandom (from `./versioned-react-native/ABI34_0_0/EXRandom`)
  - ABI34_0_0EXSecureStore (from `./versioned-react-native/ABI34_0_0/EXSecureStore`)
  - ABI34_0_0EXSegment (from `./versioned-react-native/ABI34_0_0/EXSegment`)
  - ABI34_0_0EXSensors (from `./versioned-react-native/ABI34_0_0/EXSensors`)
  - ABI34_0_0EXSharing (from `./versioned-react-native/ABI34_0_0/EXSharing`)
  - ABI34_0_0EXSMS (from `./versioned-react-native/ABI34_0_0/EXSMS`)
  - ABI34_0_0EXSpeech (from `./versioned-react-native/ABI34_0_0/EXSpeech`)
  - ABI34_0_0EXSQLite (from `./versioned-react-native/ABI34_0_0/EXSQLite`)
  - ABI34_0_0EXTaskManager (from `./versioned-react-native/ABI34_0_0/EXTaskManager`)
  - ABI34_0_0EXVideoThumbnails (from `./versioned-react-native/ABI34_0_0/EXVideoThumbnails`)
  - ABI34_0_0EXWebBrowser (from `./versioned-react-native/ABI34_0_0/EXWebBrowser`)
  - ABI34_0_0UMBarCodeScannerInterface (from `./versioned-react-native/ABI34_0_0/UMBarCodeScannerInterface`)
  - ABI34_0_0UMCameraInterface (from `./versioned-react-native/ABI34_0_0/UMCameraInterface`)
  - ABI34_0_0UMConstantsInterface (from `./versioned-react-native/ABI34_0_0/UMConstantsInterface`)
  - ABI34_0_0UMCore (from `./versioned-react-native/ABI34_0_0/UMCore`)
  - ABI34_0_0UMFaceDetectorInterface (from `./versioned-react-native/ABI34_0_0/UMFaceDetectorInterface`)
  - ABI34_0_0UMFileSystemInterface (from `./versioned-react-native/ABI34_0_0/UMFileSystemInterface`)
  - ABI34_0_0UMFontInterface (from `./versioned-react-native/ABI34_0_0/UMFontInterface`)
  - ABI34_0_0UMImageLoaderInterface (from `./versioned-react-native/ABI34_0_0/UMImageLoaderInterface`)
  - ABI34_0_0UMPermissionsInterface (from `./versioned-react-native/ABI34_0_0/UMPermissionsInterface`)
  - ABI34_0_0UMReactNativeAdapter (from `./versioned-react-native/ABI34_0_0/UMReactNativeAdapter`)
  - ABI34_0_0UMSensorsInterface (from `./versioned-react-native/ABI34_0_0/UMSensorsInterface`)
  - ABI34_0_0UMTaskManagerInterface (from `./versioned-react-native/ABI34_0_0/UMTaskManagerInterface`)
  - Amplitude-iOS (~> 3.8)
  - Analytics (~> 3.5)
  - AppAuth (~> 0.4)
  - Bolts (= 1.9.0)
  - Branch (~> 0.27.1)
  - CocoaLumberjack (~> 3.2.1)
  - Crashlytics (~> 3.8)
  - DoubleConversion (from `../react-native-lab/react-native/third-party-podspecs/DoubleConversion.podspec`)
  - EXAppLoaderProvider (from `../packages/expo-app-loader-provider/ios`)
  - EXBarCodeScanner (from `../packages/expo-barcode-scanner/ios`)
<<<<<<< HEAD
  - EXBlur (from `../packages/expo-blur/ios`)
  - EXBrightness (from `../packages/expo-brightness/ios`)
  - EXCalendar (from `../packages/expo-calendar/ios`)
  - EXCamera (from `../packages/expo-camera/ios`)
  - EXCellular (from `../packages/expo-cellular/ios`)
=======
>>>>>>> 34f1417d
  - EXConstants (from `../packages/expo-constants/ios`)
  - EXFaceDetector (from `../packages/expo-face-detector/ios`)
  - EXFileSystem (from `../packages/expo-file-system/ios`)
  - EXGL (from `../packages/expo-gl/ios`)
  - EXGL-CPP (from `../packages/expo-gl-cpp/cpp`)
  - EXKeepAwake (from `../packages/expo-keep-awake/ios`)
  - EXPermissions (from `../packages/expo-permissions/ios`)
  - EXSecureStore (from `../packages/expo-secure-store/ios`)
  - EXSensors (from `../packages/expo-sensors/ios`)
  - EXTaskManager (from `../packages/expo-task-manager/ios`)
  - Fabric (~> 1.6)
  - FBAudienceNetwork (= 5.1.1)
  - FBSDKCoreKit (= 4.40.0)
  - FBSDKLoginKit (= 4.40.0)
  - Folly (from `../react-native-lab/react-native/third-party-podspecs/Folly.podspec`)
  - glog (from `../react-native-lab/react-native/third-party-podspecs/glog.podspec`)
  - Google-Maps-iOS-Utils (~> 2.1.0)
  - Google-Mobile-Ads-SDK (~> 7.22.0)
  - GoogleMaps (~> 2.5.0)
  - GoogleSignIn (~> 4.1)
  - JKBigInteger2 (= 0.0.5)
  - lottie-ios (~> 2.5.0)
  - React/ART (from `../react-native-lab/react-native`)
  - React/Core (from `../react-native-lab/react-native`)
  - React/CxxBridge (from `../react-native-lab/react-native`)
  - React/DevSupport (from `../react-native-lab/react-native`)
  - React/RCTActionSheet (from `../react-native-lab/react-native`)
  - React/RCTAnimation (from `../react-native-lab/react-native`)
  - React/RCTCameraRoll (from `../react-native-lab/react-native`)
  - React/RCTGeolocation (from `../react-native-lab/react-native`)
  - React/RCTImage (from `../react-native-lab/react-native`)
  - React/RCTNetwork (from `../react-native-lab/react-native`)
  - React/RCTText (from `../react-native-lab/react-native`)
  - React/RCTVibration (from `../react-native-lab/react-native`)
  - React/RCTWebSocket (from `../react-native-lab/react-native`)
  - ReactABI31_0_0/ART (from `./versioned-react-native/ABI31_0_0`)
  - ReactABI31_0_0/Core (from `./versioned-react-native/ABI31_0_0`)
  - ReactABI31_0_0/CxxBridge (from `./versioned-react-native/ABI31_0_0`)
  - ReactABI31_0_0/DevSupport (from `./versioned-react-native/ABI31_0_0`)
  - ReactABI31_0_0/RCTActionSheet (from `./versioned-react-native/ABI31_0_0`)
  - ReactABI31_0_0/RCTAnimation (from `./versioned-react-native/ABI31_0_0`)
  - ReactABI31_0_0/RCTCameraRoll (from `./versioned-react-native/ABI31_0_0`)
  - ReactABI31_0_0/RCTGeolocation (from `./versioned-react-native/ABI31_0_0`)
  - ReactABI31_0_0/RCTImage (from `./versioned-react-native/ABI31_0_0`)
  - ReactABI31_0_0/RCTNetwork (from `./versioned-react-native/ABI31_0_0`)
  - ReactABI31_0_0/RCTText (from `./versioned-react-native/ABI31_0_0`)
  - ReactABI31_0_0/RCTVibration (from `./versioned-react-native/ABI31_0_0`)
  - ReactABI31_0_0/RCTWebSocket (from `./versioned-react-native/ABI31_0_0`)
  - ReactABI32_0_0/ART (from `./versioned-react-native/ABI32_0_0`)
  - ReactABI32_0_0/Core (from `./versioned-react-native/ABI32_0_0`)
  - ReactABI32_0_0/CxxBridge (from `./versioned-react-native/ABI32_0_0`)
  - ReactABI32_0_0/DevSupport (from `./versioned-react-native/ABI32_0_0`)
  - ReactABI32_0_0/RCTActionSheet (from `./versioned-react-native/ABI32_0_0`)
  - ReactABI32_0_0/RCTAnimation (from `./versioned-react-native/ABI32_0_0`)
  - ReactABI32_0_0/RCTCameraRoll (from `./versioned-react-native/ABI32_0_0`)
  - ReactABI32_0_0/RCTGeolocation (from `./versioned-react-native/ABI32_0_0`)
  - ReactABI32_0_0/RCTImage (from `./versioned-react-native/ABI32_0_0`)
  - ReactABI32_0_0/RCTNetwork (from `./versioned-react-native/ABI32_0_0`)
  - ReactABI32_0_0/RCTText (from `./versioned-react-native/ABI32_0_0`)
  - ReactABI32_0_0/RCTVibration (from `./versioned-react-native/ABI32_0_0`)
  - ReactABI32_0_0/RCTWebSocket (from `./versioned-react-native/ABI32_0_0`)
  - ReactABI33_0_0/ART (from `./versioned-react-native/ABI33_0_0`)
  - ReactABI33_0_0/Core (from `./versioned-react-native/ABI33_0_0`)
  - ReactABI33_0_0/CxxBridge (from `./versioned-react-native/ABI33_0_0`)
  - ReactABI33_0_0/DevSupport (from `./versioned-react-native/ABI33_0_0`)
  - ReactABI33_0_0/RCTActionSheet (from `./versioned-react-native/ABI33_0_0`)
  - ReactABI33_0_0/RCTAnimation (from `./versioned-react-native/ABI33_0_0`)
  - ReactABI33_0_0/RCTCameraRoll (from `./versioned-react-native/ABI33_0_0`)
  - ReactABI33_0_0/RCTGeolocation (from `./versioned-react-native/ABI33_0_0`)
  - ReactABI33_0_0/RCTImage (from `./versioned-react-native/ABI33_0_0`)
  - ReactABI33_0_0/RCTNetwork (from `./versioned-react-native/ABI33_0_0`)
  - ReactABI33_0_0/RCTText (from `./versioned-react-native/ABI33_0_0`)
  - ReactABI33_0_0/RCTVibration (from `./versioned-react-native/ABI33_0_0`)
  - ReactABI33_0_0/RCTWebSocket (from `./versioned-react-native/ABI33_0_0`)
  - ReactABI34_0_0/ART (from `./versioned-react-native/ABI34_0_0`)
  - ReactABI34_0_0/Core (from `./versioned-react-native/ABI34_0_0`)
  - ReactABI34_0_0/CxxBridge (from `./versioned-react-native/ABI34_0_0`)
  - ReactABI34_0_0/DevSupport (from `./versioned-react-native/ABI34_0_0`)
  - ReactABI34_0_0/RCTActionSheet (from `./versioned-react-native/ABI34_0_0`)
  - ReactABI34_0_0/RCTAnimation (from `./versioned-react-native/ABI34_0_0`)
  - ReactABI34_0_0/RCTCameraRoll (from `./versioned-react-native/ABI34_0_0`)
  - ReactABI34_0_0/RCTGeolocation (from `./versioned-react-native/ABI34_0_0`)
  - ReactABI34_0_0/RCTImage (from `./versioned-react-native/ABI34_0_0`)
  - ReactABI34_0_0/RCTNetwork (from `./versioned-react-native/ABI34_0_0`)
  - ReactABI34_0_0/RCTText (from `./versioned-react-native/ABI34_0_0`)
  - ReactABI34_0_0/RCTVibration (from `./versioned-react-native/ABI34_0_0`)
  - ReactABI34_0_0/RCTWebSocket (from `./versioned-react-native/ABI34_0_0`)
  - UMBarCodeScannerInterface (from `../packages/unimodules-barcode-scanner-interface/ios`)
  - UMCameraInterface (from `../packages/unimodules-camera-interface/ios`)
  - UMConstantsInterface (from `../packages/unimodules-constants-interface/ios`)
  - "UMCore (from `../packages/@unimodules/core/ios`)"
  - UMFaceDetectorInterface (from `../packages/unimodules-face-detector-interface/ios`)
  - UMFileSystemInterface (from `../packages/unimodules-file-system-interface/ios`)
  - UMFontInterface (from `../packages/unimodules-font-interface/ios`)
  - UMImageLoaderInterface (from `../packages/unimodules-image-loader-interface/ios`)
  - UMPermissionsInterface (from `../packages/unimodules-permissions-interface/ios`)
  - "UMReactNativeAdapter (from `../packages/@unimodules/react-native-adapter/ios`)"
  - UMSensorsInterface (from `../packages/unimodules-sensors-interface/ios`)
  - UMTaskManagerInterface (from `../packages/unimodules-task-manager-interface/ios`)
  - yoga (from `../react-native-lab/react-native/ReactCommon/yoga`)
  - yogaABI31_0_0 (from `./versioned-react-native/ABI31_0_0/ReactCommon/ABI31_0_0yoga`)
  - yogaABI32_0_0 (from `./versioned-react-native/ABI32_0_0/ReactCommon/ABI32_0_0yoga`)
  - yogaABI33_0_0 (from `./versioned-react-native/ABI33_0_0/ReactCommon/ABI33_0_0yoga`)
  - yogaABI34_0_0 (from `./versioned-react-native/ABI34_0_0/ReactCommon/ABI34_0_0yoga`)

SPEC REPOS:
  https://github.com/cocoapods/specs.git:
    - Amplitude-iOS
    - Analytics
    - AppAuth
    - Bolts
    - boost-for-react-native
    - Branch
    - CocoaLumberjack
    - Crashlytics
    - Fabric
    - FBAudienceNetwork
    - FBSDKCoreKit
    - FBSDKLoginKit
    - Firebase
    - FirebaseAnalytics
    - FirebaseCore
    - FirebaseInstanceID
    - FirebaseMLCommon
    - FirebaseMLVision
    - FirebaseMLVisionFaceModel
    - Google-Maps-iOS-Utils
    - Google-Mobile-Ads-SDK
    - GoogleAPIClientForREST
    - GoogleAppMeasurement
    - GoogleMaps
    - GoogleMobileVision
    - GoogleSignIn
    - GoogleToolboxForMac
    - GoogleUtilities
    - GTMSessionFetcher
    - JKBigInteger2
    - lottie-ios
    - nanopb
    - Protobuf

EXTERNAL SOURCES:
  ABI31_0_0EXAdsAdMob:
    :path: "./versioned-react-native/ABI31_0_0/EXAdsAdMob"
  ABI31_0_0EXBarCodeScanner:
    :path: "./versioned-react-native/ABI31_0_0/EXBarCodeScanner"
  ABI31_0_0EXBarCodeScannerInterface:
    :path: "./versioned-react-native/ABI31_0_0/EXBarCodeScannerInterface"
  ABI31_0_0EXCamera:
    :path: "./versioned-react-native/ABI31_0_0/EXCamera"
  ABI31_0_0EXCameraInterface:
    :path: "./versioned-react-native/ABI31_0_0/EXCameraInterface"
  ABI31_0_0EXConstants:
    :path: "./versioned-react-native/ABI31_0_0/EXConstants"
  ABI31_0_0EXConstantsInterface:
    :path: "./versioned-react-native/ABI31_0_0/EXConstantsInterface"
  ABI31_0_0EXContacts:
    :path: "./versioned-react-native/ABI31_0_0/EXContacts"
  ABI31_0_0EXCore:
    :path: "./versioned-react-native/ABI31_0_0/EXCore"
  ABI31_0_0EXFaceDetector:
    :path: "./versioned-react-native/ABI31_0_0/EXFaceDetector"
  ABI31_0_0EXFaceDetectorInterface:
    :path: "./versioned-react-native/ABI31_0_0/EXFaceDetectorInterface"
  ABI31_0_0EXFileSystem:
    :path: "./versioned-react-native/ABI31_0_0/EXFileSystem"
  ABI31_0_0EXFileSystemInterface:
    :path: "./versioned-react-native/ABI31_0_0/EXFileSystemInterface"
  ABI31_0_0EXFont:
    :path: "./versioned-react-native/ABI31_0_0/EXFont"
  ABI31_0_0EXFontInterface:
    :path: "./versioned-react-native/ABI31_0_0/EXFontInterface"
  ABI31_0_0EXGL:
    :path: "./versioned-react-native/ABI31_0_0/EXGL"
  ABI31_0_0EXImageLoaderInterface:
    :path: "./versioned-react-native/ABI31_0_0/EXImageLoaderInterface"
  ABI31_0_0EXLocalAuthentication:
    :path: "./versioned-react-native/ABI31_0_0/EXLocalAuthentication"
  ABI31_0_0EXLocalization:
    :path: "./versioned-react-native/ABI31_0_0/EXLocalization"
  ABI31_0_0EXLocation:
    :path: "./versioned-react-native/ABI31_0_0/EXLocation"
  ABI31_0_0EXMediaLibrary:
    :path: "./versioned-react-native/ABI31_0_0/EXMediaLibrary"
  ABI31_0_0EXPermissions:
    :path: "./versioned-react-native/ABI31_0_0/EXPermissions"
  ABI31_0_0EXPermissionsInterface:
    :path: "./versioned-react-native/ABI31_0_0/EXPermissionsInterface"
  ABI31_0_0ExpoKit:
    :path: "./versioned-react-native/ABI31_0_0"
  ABI31_0_0EXPrint:
    :path: "./versioned-react-native/ABI31_0_0/EXPrint"
  ABI31_0_0EXReactNativeAdapter:
    :path: "./versioned-react-native/ABI31_0_0/EXReactNativeAdapter"
  ABI31_0_0EXSegment:
    :path: "./versioned-react-native/ABI31_0_0/EXSegment"
  ABI31_0_0EXSensors:
    :path: "./versioned-react-native/ABI31_0_0/EXSensors"
  ABI31_0_0EXSensorsInterface:
    :path: "./versioned-react-native/ABI31_0_0/EXSensorsInterface"
  ABI31_0_0EXSMS:
    :path: "./versioned-react-native/ABI31_0_0/EXSMS"
  ABI32_0_0EXAdsAdMob:
    :path: "./versioned-react-native/ABI32_0_0/EXAdsAdMob"
  ABI32_0_0EXAppAuth:
    :path: "./versioned-react-native/ABI32_0_0/EXAppAuth"
  ABI32_0_0EXAppLoaderProvider:
    :path: "./versioned-react-native/ABI32_0_0/EXAppLoaderProvider"
  ABI32_0_0EXBackgroundFetch:
    :path: "./versioned-react-native/ABI32_0_0/EXBackgroundFetch"
  ABI32_0_0EXBarCodeScanner:
    :path: "./versioned-react-native/ABI32_0_0/EXBarCodeScanner"
  ABI32_0_0EXBarCodeScannerInterface:
    :path: "./versioned-react-native/ABI32_0_0/EXBarCodeScannerInterface"
  ABI32_0_0EXCamera:
    :path: "./versioned-react-native/ABI32_0_0/EXCamera"
  ABI32_0_0EXCameraInterface:
    :path: "./versioned-react-native/ABI32_0_0/EXCameraInterface"
  ABI32_0_0EXConstants:
    :path: "./versioned-react-native/ABI32_0_0/EXConstants"
  ABI32_0_0EXConstantsInterface:
    :path: "./versioned-react-native/ABI32_0_0/EXConstantsInterface"
  ABI32_0_0EXContacts:
    :path: "./versioned-react-native/ABI32_0_0/EXContacts"
  ABI32_0_0EXCore:
    :path: "./versioned-react-native/ABI32_0_0/EXCore"
  ABI32_0_0EXErrors:
    :path: "./versioned-react-native/ABI32_0_0/EXErrors"
  ABI32_0_0EXFaceDetector:
    :path: "./versioned-react-native/ABI32_0_0/EXFaceDetector"
  ABI32_0_0EXFaceDetectorInterface:
    :path: "./versioned-react-native/ABI32_0_0/EXFaceDetectorInterface"
  ABI32_0_0EXFileSystem:
    :path: "./versioned-react-native/ABI32_0_0/EXFileSystem"
  ABI32_0_0EXFileSystemInterface:
    :path: "./versioned-react-native/ABI32_0_0/EXFileSystemInterface"
  ABI32_0_0EXFont:
    :path: "./versioned-react-native/ABI32_0_0/EXFont"
  ABI32_0_0EXFontInterface:
    :path: "./versioned-react-native/ABI32_0_0/EXFontInterface"
  ABI32_0_0EXGL:
    :path: "./versioned-react-native/ABI32_0_0/EXGL"
  ABI32_0_0EXGoogleSignIn:
    :path: "./versioned-react-native/ABI32_0_0/EXGoogleSignIn"
  ABI32_0_0EXImageLoaderInterface:
    :path: "./versioned-react-native/ABI32_0_0/EXImageLoaderInterface"
  ABI32_0_0EXLocalAuthentication:
    :path: "./versioned-react-native/ABI32_0_0/EXLocalAuthentication"
  ABI32_0_0EXLocalization:
    :path: "./versioned-react-native/ABI32_0_0/EXLocalization"
  ABI32_0_0EXLocation:
    :path: "./versioned-react-native/ABI32_0_0/EXLocation"
  ABI32_0_0EXMediaLibrary:
    :path: "./versioned-react-native/ABI32_0_0/EXMediaLibrary"
  ABI32_0_0EXPermissions:
    :path: "./versioned-react-native/ABI32_0_0/EXPermissions"
  ABI32_0_0EXPermissionsInterface:
    :path: "./versioned-react-native/ABI32_0_0/EXPermissionsInterface"
  ABI32_0_0ExpoKit:
    :path: "./versioned-react-native/ABI32_0_0"
  ABI32_0_0EXPrint:
    :path: "./versioned-react-native/ABI32_0_0/EXPrint"
  ABI32_0_0EXReactNativeAdapter:
    :path: "./versioned-react-native/ABI32_0_0/EXReactNativeAdapter"
  ABI32_0_0EXSegment:
    :path: "./versioned-react-native/ABI32_0_0/EXSegment"
  ABI32_0_0EXSensors:
    :path: "./versioned-react-native/ABI32_0_0/EXSensors"
  ABI32_0_0EXSensorsInterface:
    :path: "./versioned-react-native/ABI32_0_0/EXSensorsInterface"
  ABI32_0_0EXSMS:
    :path: "./versioned-react-native/ABI32_0_0/EXSMS"
  ABI32_0_0EXTaskManager:
    :path: "./versioned-react-native/ABI32_0_0/EXTaskManager"
  ABI32_0_0EXTaskManagerInterface:
    :path: "./versioned-react-native/ABI32_0_0/EXTaskManagerInterface"
  ABI33_0_0EXAdsAdMob:
    :path: "./versioned-react-native/ABI33_0_0/EXAdsAdMob"
  ABI33_0_0EXAdsFacebook:
    :path: "./versioned-react-native/ABI33_0_0/EXAdsFacebook"
  ABI33_0_0EXAmplitude:
    :path: "./versioned-react-native/ABI33_0_0/EXAmplitude"
  ABI33_0_0EXAppAuth:
    :path: "./versioned-react-native/ABI33_0_0/EXAppAuth"
  ABI33_0_0EXAppLoaderProvider:
    :path: "./versioned-react-native/ABI33_0_0/EXAppLoaderProvider"
  ABI33_0_0EXAV:
    :path: "./versioned-react-native/ABI33_0_0/EXAV"
  ABI33_0_0EXBackgroundFetch:
    :path: "./versioned-react-native/ABI33_0_0/EXBackgroundFetch"
  ABI33_0_0EXBarCodeScanner:
    :path: "./versioned-react-native/ABI33_0_0/EXBarCodeScanner"
  ABI33_0_0EXBlur:
    :path: "./versioned-react-native/ABI33_0_0/EXBlur"
  ABI33_0_0EXBrightness:
    :path: "./versioned-react-native/ABI33_0_0/EXBrightness"
  ABI33_0_0EXCalendar:
    :path: "./versioned-react-native/ABI33_0_0/EXCalendar"
  ABI33_0_0EXCamera:
    :path: "./versioned-react-native/ABI33_0_0/EXCamera"
  ABI33_0_0EXConstants:
    :path: "./versioned-react-native/ABI33_0_0/EXConstants"
  ABI33_0_0EXContacts:
    :path: "./versioned-react-native/ABI33_0_0/EXContacts"
  ABI33_0_0EXCrypto:
    :path: "./versioned-react-native/ABI33_0_0/EXCrypto"
  ABI33_0_0EXDocumentPicker:
    :path: "./versioned-react-native/ABI33_0_0/EXDocumentPicker"
  ABI33_0_0EXFacebook:
    :path: "./versioned-react-native/ABI33_0_0/EXFacebook"
  ABI33_0_0EXFaceDetector:
    :path: "./versioned-react-native/ABI33_0_0/EXFaceDetector"
  ABI33_0_0EXFileSystem:
    :path: "./versioned-react-native/ABI33_0_0/EXFileSystem"
  ABI33_0_0EXFont:
    :path: "./versioned-react-native/ABI33_0_0/EXFont"
  ABI33_0_0EXGL:
    :path: "./versioned-react-native/ABI33_0_0/EXGL"
  ABI33_0_0EXGoogleSignIn:
    :path: "./versioned-react-native/ABI33_0_0/EXGoogleSignIn"
  ABI33_0_0EXHaptics:
    :path: "./versioned-react-native/ABI33_0_0/EXHaptics"
  ABI33_0_0EXImageManipulator:
    :path: "./versioned-react-native/ABI33_0_0/EXImageManipulator"
  ABI33_0_0EXImagePicker:
    :path: "./versioned-react-native/ABI33_0_0/EXImagePicker"
  ABI33_0_0EXKeepAwake:
    :path: "./versioned-react-native/ABI33_0_0/EXKeepAwake"
  ABI33_0_0EXLinearGradient:
    :path: "./versioned-react-native/ABI33_0_0/EXLinearGradient"
  ABI33_0_0EXLocalAuthentication:
    :path: "./versioned-react-native/ABI33_0_0/EXLocalAuthentication"
  ABI33_0_0EXLocalization:
    :path: "./versioned-react-native/ABI33_0_0/EXLocalization"
  ABI33_0_0EXLocation:
    :path: "./versioned-react-native/ABI33_0_0/EXLocation"
  ABI33_0_0EXMailComposer:
    :path: "./versioned-react-native/ABI33_0_0/EXMailComposer"
  ABI33_0_0EXMediaLibrary:
    :path: "./versioned-react-native/ABI33_0_0/EXMediaLibrary"
  ABI33_0_0EXPermissions:
    :path: "./versioned-react-native/ABI33_0_0/EXPermissions"
  ABI33_0_0ExpoKit:
    :path: "./versioned-react-native/ABI33_0_0"
  ABI33_0_0EXPrint:
    :path: "./versioned-react-native/ABI33_0_0/EXPrint"
  ABI33_0_0EXRandom:
    :path: "./versioned-react-native/ABI33_0_0/EXRandom"
  ABI33_0_0EXSecureStore:
    :path: "./versioned-react-native/ABI33_0_0/EXSecureStore"
  ABI33_0_0EXSegment:
    :path: "./versioned-react-native/ABI33_0_0/EXSegment"
  ABI33_0_0EXSensors:
    :path: "./versioned-react-native/ABI33_0_0/EXSensors"
  ABI33_0_0EXSharing:
    :path: "./versioned-react-native/ABI33_0_0/EXSharing"
  ABI33_0_0EXSMS:
    :path: "./versioned-react-native/ABI33_0_0/EXSMS"
  ABI33_0_0EXSpeech:
    :path: "./versioned-react-native/ABI33_0_0/EXSpeech"
  ABI33_0_0EXSQLite:
    :path: "./versioned-react-native/ABI33_0_0/EXSQLite"
  ABI33_0_0EXTaskManager:
    :path: "./versioned-react-native/ABI33_0_0/EXTaskManager"
  ABI33_0_0EXVideoThumbnails:
    :path: "./versioned-react-native/ABI33_0_0/EXVideoThumbnails"
  ABI33_0_0EXWebBrowser:
    :path: "./versioned-react-native/ABI33_0_0/EXWebBrowser"
  ABI33_0_0UMBarCodeScannerInterface:
    :path: "./versioned-react-native/ABI33_0_0/UMBarCodeScannerInterface"
  ABI33_0_0UMCameraInterface:
    :path: "./versioned-react-native/ABI33_0_0/UMCameraInterface"
  ABI33_0_0UMConstantsInterface:
    :path: "./versioned-react-native/ABI33_0_0/UMConstantsInterface"
  ABI33_0_0UMCore:
    :path: "./versioned-react-native/ABI33_0_0/UMCore"
  ABI33_0_0UMFaceDetectorInterface:
    :path: "./versioned-react-native/ABI33_0_0/UMFaceDetectorInterface"
  ABI33_0_0UMFileSystemInterface:
    :path: "./versioned-react-native/ABI33_0_0/UMFileSystemInterface"
  ABI33_0_0UMFontInterface:
    :path: "./versioned-react-native/ABI33_0_0/UMFontInterface"
  ABI33_0_0UMImageLoaderInterface:
    :path: "./versioned-react-native/ABI33_0_0/UMImageLoaderInterface"
  ABI33_0_0UMPermissionsInterface:
    :path: "./versioned-react-native/ABI33_0_0/UMPermissionsInterface"
  ABI33_0_0UMReactNativeAdapter:
    :path: "./versioned-react-native/ABI33_0_0/UMReactNativeAdapter"
  ABI33_0_0UMSensorsInterface:
    :path: "./versioned-react-native/ABI33_0_0/UMSensorsInterface"
  ABI33_0_0UMTaskManagerInterface:
    :path: "./versioned-react-native/ABI33_0_0/UMTaskManagerInterface"
  ABI34_0_0EXAdsAdMob:
    :path: "./versioned-react-native/ABI34_0_0/EXAdsAdMob"
  ABI34_0_0EXAdsFacebook:
    :path: "./versioned-react-native/ABI34_0_0/EXAdsFacebook"
  ABI34_0_0EXAmplitude:
    :path: "./versioned-react-native/ABI34_0_0/EXAmplitude"
  ABI34_0_0EXAppAuth:
    :path: "./versioned-react-native/ABI34_0_0/EXAppAuth"
  ABI34_0_0EXAppLoaderProvider:
    :path: "./versioned-react-native/ABI34_0_0/EXAppLoaderProvider"
  ABI34_0_0EXAV:
    :path: "./versioned-react-native/ABI34_0_0/EXAV"
  ABI34_0_0EXBackgroundFetch:
    :path: "./versioned-react-native/ABI34_0_0/EXBackgroundFetch"
  ABI34_0_0EXBarCodeScanner:
    :path: "./versioned-react-native/ABI34_0_0/EXBarCodeScanner"
  ABI34_0_0EXBlur:
    :path: "./versioned-react-native/ABI34_0_0/EXBlur"
  ABI34_0_0EXBrightness:
    :path: "./versioned-react-native/ABI34_0_0/EXBrightness"
  ABI34_0_0EXCalendar:
    :path: "./versioned-react-native/ABI34_0_0/EXCalendar"
  ABI34_0_0EXCamera:
    :path: "./versioned-react-native/ABI34_0_0/EXCamera"
  ABI34_0_0EXConstants:
    :path: "./versioned-react-native/ABI34_0_0/EXConstants"
  ABI34_0_0EXContacts:
    :path: "./versioned-react-native/ABI34_0_0/EXContacts"
  ABI34_0_0EXCrypto:
    :path: "./versioned-react-native/ABI34_0_0/EXCrypto"
  ABI34_0_0EXDocumentPicker:
    :path: "./versioned-react-native/ABI34_0_0/EXDocumentPicker"
  ABI34_0_0EXFacebook:
    :path: "./versioned-react-native/ABI34_0_0/EXFacebook"
  ABI34_0_0EXFaceDetector:
    :path: "./versioned-react-native/ABI34_0_0/EXFaceDetector"
  ABI34_0_0EXFileSystem:
    :path: "./versioned-react-native/ABI34_0_0/EXFileSystem"
  ABI34_0_0EXFont:
    :path: "./versioned-react-native/ABI34_0_0/EXFont"
  ABI34_0_0EXGL:
    :path: "./versioned-react-native/ABI34_0_0/EXGL"
  ABI34_0_0EXGoogleSignIn:
    :path: "./versioned-react-native/ABI34_0_0/EXGoogleSignIn"
  ABI34_0_0EXHaptics:
    :path: "./versioned-react-native/ABI34_0_0/EXHaptics"
  ABI34_0_0EXImageManipulator:
    :path: "./versioned-react-native/ABI34_0_0/EXImageManipulator"
  ABI34_0_0EXImagePicker:
    :path: "./versioned-react-native/ABI34_0_0/EXImagePicker"
  ABI34_0_0EXKeepAwake:
    :path: "./versioned-react-native/ABI34_0_0/EXKeepAwake"
  ABI34_0_0EXLinearGradient:
    :path: "./versioned-react-native/ABI34_0_0/EXLinearGradient"
  ABI34_0_0EXLocalAuthentication:
    :path: "./versioned-react-native/ABI34_0_0/EXLocalAuthentication"
  ABI34_0_0EXLocalization:
    :path: "./versioned-react-native/ABI34_0_0/EXLocalization"
  ABI34_0_0EXLocation:
    :path: "./versioned-react-native/ABI34_0_0/EXLocation"
  ABI34_0_0EXMailComposer:
    :path: "./versioned-react-native/ABI34_0_0/EXMailComposer"
  ABI34_0_0EXMediaLibrary:
    :path: "./versioned-react-native/ABI34_0_0/EXMediaLibrary"
  ABI34_0_0EXPermissions:
    :path: "./versioned-react-native/ABI34_0_0/EXPermissions"
  ABI34_0_0ExpoKit:
    :path: "./versioned-react-native/ABI34_0_0"
  ABI34_0_0EXPrint:
    :path: "./versioned-react-native/ABI34_0_0/EXPrint"
  ABI34_0_0EXRandom:
    :path: "./versioned-react-native/ABI34_0_0/EXRandom"
  ABI34_0_0EXSecureStore:
    :path: "./versioned-react-native/ABI34_0_0/EXSecureStore"
  ABI34_0_0EXSegment:
    :path: "./versioned-react-native/ABI34_0_0/EXSegment"
  ABI34_0_0EXSensors:
    :path: "./versioned-react-native/ABI34_0_0/EXSensors"
  ABI34_0_0EXSharing:
    :path: "./versioned-react-native/ABI34_0_0/EXSharing"
  ABI34_0_0EXSMS:
    :path: "./versioned-react-native/ABI34_0_0/EXSMS"
  ABI34_0_0EXSpeech:
    :path: "./versioned-react-native/ABI34_0_0/EXSpeech"
  ABI34_0_0EXSQLite:
    :path: "./versioned-react-native/ABI34_0_0/EXSQLite"
  ABI34_0_0EXTaskManager:
    :path: "./versioned-react-native/ABI34_0_0/EXTaskManager"
  ABI34_0_0EXVideoThumbnails:
    :path: "./versioned-react-native/ABI34_0_0/EXVideoThumbnails"
  ABI34_0_0EXWebBrowser:
    :path: "./versioned-react-native/ABI34_0_0/EXWebBrowser"
  ABI34_0_0UMBarCodeScannerInterface:
    :path: "./versioned-react-native/ABI34_0_0/UMBarCodeScannerInterface"
  ABI34_0_0UMCameraInterface:
    :path: "./versioned-react-native/ABI34_0_0/UMCameraInterface"
  ABI34_0_0UMConstantsInterface:
    :path: "./versioned-react-native/ABI34_0_0/UMConstantsInterface"
  ABI34_0_0UMCore:
    :path: "./versioned-react-native/ABI34_0_0/UMCore"
  ABI34_0_0UMFaceDetectorInterface:
    :path: "./versioned-react-native/ABI34_0_0/UMFaceDetectorInterface"
  ABI34_0_0UMFileSystemInterface:
    :path: "./versioned-react-native/ABI34_0_0/UMFileSystemInterface"
  ABI34_0_0UMFontInterface:
    :path: "./versioned-react-native/ABI34_0_0/UMFontInterface"
  ABI34_0_0UMImageLoaderInterface:
    :path: "./versioned-react-native/ABI34_0_0/UMImageLoaderInterface"
  ABI34_0_0UMPermissionsInterface:
    :path: "./versioned-react-native/ABI34_0_0/UMPermissionsInterface"
  ABI34_0_0UMReactNativeAdapter:
    :path: "./versioned-react-native/ABI34_0_0/UMReactNativeAdapter"
  ABI34_0_0UMSensorsInterface:
    :path: "./versioned-react-native/ABI34_0_0/UMSensorsInterface"
  ABI34_0_0UMTaskManagerInterface:
    :path: "./versioned-react-native/ABI34_0_0/UMTaskManagerInterface"
  DoubleConversion:
    :podspec: "../react-native-lab/react-native/third-party-podspecs/DoubleConversion.podspec"
  EXAppLoaderProvider:
    :path: !ruby/object:Pathname
    path: "../packages/expo-app-loader-provider/ios"
  EXBarCodeScanner:
    :path: !ruby/object:Pathname
    path: "../packages/expo-barcode-scanner/ios"
<<<<<<< HEAD
  EXBlur:
    :path: !ruby/object:Pathname
    path: "../packages/expo-blur/ios"
  EXBrightness:
    :path: !ruby/object:Pathname
    path: "../packages/expo-brightness/ios"
  EXCalendar:
    :path: !ruby/object:Pathname
    path: "../packages/expo-calendar/ios"
  EXCamera:
    :path: !ruby/object:Pathname
    path: "../packages/expo-camera/ios"
  EXCellular:
    :path: !ruby/object:Pathname
    path: "../packages/expo-cellular/ios"
=======
>>>>>>> 34f1417d
  EXConstants:
    :path: !ruby/object:Pathname
    path: "../packages/expo-constants/ios"
  EXFaceDetector:
    :path: !ruby/object:Pathname
    path: "../packages/expo-face-detector/ios"
  EXFileSystem:
    :path: !ruby/object:Pathname
    path: "../packages/expo-file-system/ios"
  EXGL:
    :path: !ruby/object:Pathname
    path: "../packages/expo-gl/ios"
  EXGL-CPP:
    :path: !ruby/object:Pathname
    path: "../packages/expo-gl-cpp/cpp"
  EXKeepAwake:
    :path: !ruby/object:Pathname
    path: "../packages/expo-keep-awake/ios"
  EXPermissions:
    :path: !ruby/object:Pathname
    path: "../packages/expo-permissions/ios"
  EXSecureStore:
    :path: !ruby/object:Pathname
    path: "../packages/expo-secure-store/ios"
  EXSensors:
    :path: !ruby/object:Pathname
    path: "../packages/expo-sensors/ios"
  EXTaskManager:
    :path: !ruby/object:Pathname
    path: "../packages/expo-task-manager/ios"
  Folly:
    :podspec: "../react-native-lab/react-native/third-party-podspecs/Folly.podspec"
  glog:
    :podspec: "../react-native-lab/react-native/third-party-podspecs/glog.podspec"
  React:
    :path: "../react-native-lab/react-native"
  ReactABI31_0_0:
    :path: "./versioned-react-native/ABI31_0_0"
  ReactABI32_0_0:
    :path: "./versioned-react-native/ABI32_0_0"
  ReactABI33_0_0:
    :path: "./versioned-react-native/ABI33_0_0"
  ReactABI34_0_0:
    :path: "./versioned-react-native/ABI34_0_0"
  UMBarCodeScannerInterface:
    :path: !ruby/object:Pathname
    path: "../packages/unimodules-barcode-scanner-interface/ios"
  UMCameraInterface:
    :path: !ruby/object:Pathname
    path: "../packages/unimodules-camera-interface/ios"
  UMConstantsInterface:
    :path: !ruby/object:Pathname
    path: "../packages/unimodules-constants-interface/ios"
  UMCore:
    :path: !ruby/object:Pathname
    path: "../packages/@unimodules/core/ios"
  UMFaceDetectorInterface:
    :path: !ruby/object:Pathname
    path: "../packages/unimodules-face-detector-interface/ios"
  UMFileSystemInterface:
    :path: !ruby/object:Pathname
    path: "../packages/unimodules-file-system-interface/ios"
  UMFontInterface:
    :path: !ruby/object:Pathname
    path: "../packages/unimodules-font-interface/ios"
  UMImageLoaderInterface:
    :path: !ruby/object:Pathname
    path: "../packages/unimodules-image-loader-interface/ios"
  UMPermissionsInterface:
    :path: !ruby/object:Pathname
    path: "../packages/unimodules-permissions-interface/ios"
  UMReactNativeAdapter:
    :path: !ruby/object:Pathname
    path: "../packages/@unimodules/react-native-adapter/ios"
  UMSensorsInterface:
    :path: !ruby/object:Pathname
    path: "../packages/unimodules-sensors-interface/ios"
  UMTaskManagerInterface:
    :path: !ruby/object:Pathname
    path: "../packages/unimodules-task-manager-interface/ios"
  yoga:
    :path: "../react-native-lab/react-native/ReactCommon/yoga"
  yogaABI31_0_0:
    :path: "./versioned-react-native/ABI31_0_0/ReactCommon/ABI31_0_0yoga"
  yogaABI32_0_0:
    :path: "./versioned-react-native/ABI32_0_0/ReactCommon/ABI32_0_0yoga"
  yogaABI33_0_0:
    :path: "./versioned-react-native/ABI33_0_0/ReactCommon/ABI33_0_0yoga"
  yogaABI34_0_0:
    :path: "./versioned-react-native/ABI34_0_0/ReactCommon/ABI34_0_0yoga"

SPEC CHECKSUMS:
  ABI31_0_0EXAdsAdMob: e9783c3bebec9586dce9fb2eaba39b7b36e333c9
  ABI31_0_0EXBarCodeScanner: e24ba99bfcf0b902fd39660a0110b727bc99ac27
  ABI31_0_0EXBarCodeScannerInterface: f94f007ae5e9a7a7756f9d989430c902f9fa8551
  ABI31_0_0EXCamera: 7840153ebfdfa0709d083043c563d42cf0c4935e
  ABI31_0_0EXCameraInterface: c3ad091dcff0f2ef7fcffe717db5ea4f7a8b3f26
  ABI31_0_0EXConstants: affd6cdf971496a9414a451cce91ccc612bc11b3
  ABI31_0_0EXConstantsInterface: babdffdfa63b056998f8cb7eda4a10b4e8b1c5a5
  ABI31_0_0EXContacts: c226de56b6240558bd46f17f653bb910d2416888
  ABI31_0_0EXCore: d6685085c3346c0dec5b0bdb6ac65e55a4f26cdb
  ABI31_0_0EXFaceDetector: d6d6ecfceb32b56a105a9341822eca0da899f8cb
  ABI31_0_0EXFaceDetectorInterface: 48df63e61f8ec50abac6733ef3e24904e88641e8
  ABI31_0_0EXFileSystem: d2c52470aff0a802f95e56b12fc7fd81a6a8a3a0
  ABI31_0_0EXFileSystemInterface: ee048380f979e6c37d4ddbf29a21caea476030b6
  ABI31_0_0EXFont: fda063786a7040a350de3e3b8fe2ddede2a9e781
  ABI31_0_0EXFontInterface: 2fe5c5542e13723804b6f3dd0c0d7d18d0969148
  ABI31_0_0EXGL: 4d5e2873c7a3e329c66ab3007253655b1089bcba
  ABI31_0_0EXImageLoaderInterface: ac9706731ae1c6f9ad80f485aaf8c1fe807f461a
  ABI31_0_0EXLocalAuthentication: 7d4072e9a816ab89200efec08f878c9324749edc
  ABI31_0_0EXLocalization: 99c687c7f89983745cf0af4a755bef7c2951afe9
  ABI31_0_0EXLocation: 1a8f85061bbc1f49432816fc3c18b1fe32ad0d0d
  ABI31_0_0EXMediaLibrary: d87c3b30d1180d84564599eaf304fa8947de4065
  ABI31_0_0EXPermissions: ce50f8acb6dae079e461a4c60891e0bd347a2c51
  ABI31_0_0EXPermissionsInterface: 7142b7f2c147906215b06603e09379c8dd0dd4b0
  ABI31_0_0ExpoKit: c7748192d157eb73e2b85bc7e5e8f0cea1575b66
  ABI31_0_0EXPrint: 1064c2f0cb456bdd5b91b2889ae995e1f0cdad4d
  ABI31_0_0EXReactNativeAdapter: eb79faeabb4c44cab301369ad549dcfeb94f103e
  ABI31_0_0EXSegment: 6e38aff498447107b48a62f2a9170ef94f7d624a
  ABI31_0_0EXSensors: 153912ff7e8637cef51a1f1e2351c2c64f0c30c0
  ABI31_0_0EXSensorsInterface: c8a7027297922071ddea25924f28620ff91ee0c0
  ABI31_0_0EXSMS: 8f1619044ff588f04cdf7e129ece34a462ecfec9
  ABI32_0_0EXAdsAdMob: b2ac108aba0c21d88c3d11ff86b44b14b81ed026
  ABI32_0_0EXAppAuth: 10b050d1a5e8abb186ddbbfd11acb5f1186fd854
  ABI32_0_0EXAppLoaderProvider: d0fa6a3ee30779d38e4795ae4276be7d7a960812
  ABI32_0_0EXBackgroundFetch: 0fb839d9444f42ada1bc2aa5dac7cec4f19f61b8
  ABI32_0_0EXBarCodeScanner: f0c6952f0755d3e4eecadf4e30213bc3ee28aa09
  ABI32_0_0EXBarCodeScannerInterface: dd2bde0eca185f8bc2601a3309aaaeced182978a
  ABI32_0_0EXCamera: f5213e52c4a42dcef4478c931422192f96372ddc
  ABI32_0_0EXCameraInterface: 34d5b110f4a2529d77cd54c58bb56c8daa819966
  ABI32_0_0EXConstants: 3ef5735496092e02c521b229fe0cea5c1800637a
  ABI32_0_0EXConstantsInterface: 02280cd6e0a6c0dbc7b95f96d21cf4a5f074329b
  ABI32_0_0EXContacts: aa3aea274773749c67777346e59c08bf0d028f11
  ABI32_0_0EXCore: 16714eea6089865d6cb727a3c42091fc08180a75
  ABI32_0_0EXErrors: 114b2ad0cce7ee3c9478d33700120b81138ef3ca
  ABI32_0_0EXFaceDetector: f10d736a1d9cb0c3b65eb197e1c1c9529f4bc1e8
  ABI32_0_0EXFaceDetectorInterface: 8ac9d29f978a10da31cc29c3734c23a6b6456ce4
  ABI32_0_0EXFileSystem: 2950774f227e702a0414245de062ddbd226c9db4
  ABI32_0_0EXFileSystemInterface: b316089856abe9fba4e2686a0509309dc6f1caa5
  ABI32_0_0EXFont: 56710fd8b1d2d62ba0d69e40d10d7a3f68fcc9ea
  ABI32_0_0EXFontInterface: 970a0d6e8c910e564fc6e2ad52fe3d4cbe708184
  ABI32_0_0EXGL: eed05a0103fc744e69eaf9f0248cbfda8aeb80d1
  ABI32_0_0EXGoogleSignIn: 112310e6a0c0fc6ffa7e2437275058d48a500cba
  ABI32_0_0EXImageLoaderInterface: e40dae3bdd3597792da7fa71e50306984e7a238c
  ABI32_0_0EXLocalAuthentication: c24b67fe60ab1bd873480c7b874cdcccff554cbd
  ABI32_0_0EXLocalization: 7d54e6eaf7f2d72d10c7304ae4a02b9a2ef47226
  ABI32_0_0EXLocation: a5b760fe0aacc142258c7407d25e7cb9a286c564
  ABI32_0_0EXMediaLibrary: c5e223e67bab2b9c01377185fcb73980f317c576
  ABI32_0_0EXPermissions: 5024d6f5f7a630914109cb9c4fd00e2f2cfb31f8
  ABI32_0_0EXPermissionsInterface: e5539932d524a1de6a5de192641a15d594536128
  ABI32_0_0ExpoKit: be6d19cdf77ce19770713ae2fa236d7ac949bca0
  ABI32_0_0EXPrint: cc9ff54aaeb2d2a1cbf0f2fd25fdf3fdea13cc01
  ABI32_0_0EXReactNativeAdapter: 44d7929024b64d678a733dbe2f7abd8a0ebba07e
  ABI32_0_0EXSegment: 6e261c331e9dadbf1314f6890abd3c6aca78ee89
  ABI32_0_0EXSensors: f274f15053f5f66ca90edef4b7be1b5c88634dcd
  ABI32_0_0EXSensorsInterface: a7f5c2e4eac358c605a2db34d51afec402a6197e
  ABI32_0_0EXSMS: 24386dd0bc0cb2474ec77def97ed047d052fc15e
  ABI32_0_0EXTaskManager: 44a606d29ee734e6e996b1b6902db94194937697
  ABI32_0_0EXTaskManagerInterface: fdb03accdeea40742f2334e3d61f3b536ece2d89
  ABI33_0_0EXAdsAdMob: d5516387e446324c82ffc7a0360b710ce4b3ae5e
  ABI33_0_0EXAdsFacebook: f374128d04c7d0ed11a589242b38a856bc05eea5
  ABI33_0_0EXAmplitude: 352bf91567153b34ea076b47fea6750807e988d5
  ABI33_0_0EXAppAuth: 9f91f554d57acf36b915d2187c5a481d6a72e986
  ABI33_0_0EXAppLoaderProvider: d17be6160145e61f90f12f602c4dfdc422249e66
  ABI33_0_0EXAV: 241464875a65f952a19ddd4960c3b04e67db3a66
  ABI33_0_0EXBackgroundFetch: 2e2c95ad111bed7481f1f864e2601e1473e216e8
  ABI33_0_0EXBarCodeScanner: 8c520d719474cb3a69cb49c6c8d4372ff3dd78f6
  ABI33_0_0EXBlur: 43455745b4996ab94d00e897e317b88c88509e49
  ABI33_0_0EXBrightness: dfb28a83d51b05156960755ff81397b863a8ee8e
  ABI33_0_0EXCalendar: b6a0f0cd10f129a4cbb2574e2dda6b94415b68b9
  ABI33_0_0EXCamera: b1265b2d5df9a5c6cb82b04a579955d3d01b3df1
  ABI33_0_0EXConstants: d0d339592a9bba6213a959499088d36816af75b4
  ABI33_0_0EXContacts: 0271bb91fb6e33f8f563ce5f26c0d1dbf55b7bb6
  ABI33_0_0EXCrypto: 46fb5b770688d245122da1d8b27cf1ae44562680
  ABI33_0_0EXDocumentPicker: 8b30881a46271ad2a3b85b7aae6a67e65b2ee035
  ABI33_0_0EXFacebook: f369211a9d5dbdc0aec650eb1fdf4efe84752a06
  ABI33_0_0EXFaceDetector: 160ae1b1f9a3121649c2e72ad059a345c26ab2d0
  ABI33_0_0EXFileSystem: 6f8e931d4d281fac1fb04897552ebb4361147536
  ABI33_0_0EXFont: 853a0d33e3d3658e41eb704184302bf230f0ed18
  ABI33_0_0EXGL: 3011993b8fe7360f494a35a272059e31cff18692
  ABI33_0_0EXGoogleSignIn: 3e32fac3f0398184e464fa5b5c42b9686813df8e
  ABI33_0_0EXHaptics: 6abebc012a48d4b78baeb8bc659b18022f1f95ea
  ABI33_0_0EXImageManipulator: 2d3a60ee978960c96b99ac896108c87fab7a3520
  ABI33_0_0EXImagePicker: 0ce0642cd652f2f50989a5618880f1e6b60b6ff5
  ABI33_0_0EXKeepAwake: ae88423acb7617cae8fe36f0b3f81e594899db0f
  ABI33_0_0EXLinearGradient: 7dedf78905217a2c263915fcf81f229a88e6f03a
  ABI33_0_0EXLocalAuthentication: 4555e5d93a1cac7b3d12565976512127291c04f8
  ABI33_0_0EXLocalization: ee8e52d4f846cfa1c5cd950f0656dfb59ea7abde
  ABI33_0_0EXLocation: 80dc3f0e1f480228de9b5b06a28f6a8337e6427c
  ABI33_0_0EXMailComposer: 937b1ab34f061f79d887d64fd6c2b31fe74f0a48
  ABI33_0_0EXMediaLibrary: 42d7070d4794efd0b3a8cf18bedcdefc7807530c
  ABI33_0_0EXPermissions: 28fb68981d3a8db01b299af12679044fa380be89
  ABI33_0_0ExpoKit: 1afc847b076900220fc7fe09047fe8358f2e5115
  ABI33_0_0EXPrint: 4275c1611643bb94e6c396c2dd72aa0ed229e2b0
  ABI33_0_0EXRandom: 55a8b35a322c3aaddba19af6a71fa1da01cf3a1e
  ABI33_0_0EXSecureStore: c167803c7595b4780fd10b669040e1291f6e4a46
  ABI33_0_0EXSegment: 419ee3a4397b86fe7f50c963997563c3d082a65b
  ABI33_0_0EXSensors: 3e5f54a0e010658151ab87c2e886d2d049cb721d
  ABI33_0_0EXSharing: dd0f9e86fea7b17adebdfa37ae5f820b80f648e6
  ABI33_0_0EXSMS: 31e5eeb9efe3b94583fa3aad403de6d7e43eeae0
  ABI33_0_0EXSpeech: b6757c1d27ca3b8a34beea4c6b6e37072fd7812f
  ABI33_0_0EXSQLite: e860a8cb8c2a891d4f8435bfee65a1c8cf057f1a
  ABI33_0_0EXTaskManager: 64b0f2ffab8a645a018f912972d7efda85c4ede4
  ABI33_0_0EXVideoThumbnails: 1a51097328a23d3eb63c3410c0f9975cc65cd5d8
  ABI33_0_0EXWebBrowser: 86e00124d95756a45a8c0e8ed434da10ea5a4679
  ABI33_0_0UMBarCodeScannerInterface: 1f4918434ed6e67d74e2a65d1a8bb8a7a14d8ff3
  ABI33_0_0UMCameraInterface: 265580f01ce6e02e31b80a2edb17aa36f819f70e
  ABI33_0_0UMConstantsInterface: 84c61d1e9455b368f5473d683b00b0ed3e7546e6
  ABI33_0_0UMCore: 685e878fd5713c0d9e9bccc25ebecdbe277cc149
  ABI33_0_0UMFaceDetectorInterface: 29611f8a66ff55ef91fb7c73c95fa32aad80c8bd
  ABI33_0_0UMFileSystemInterface: 94e5966857acfeab60d539786984d25751d0b898
  ABI33_0_0UMFontInterface: ef66ad55229a4d110c201b95874824003e7ecf77
  ABI33_0_0UMImageLoaderInterface: 06c3d6e4ec91977729b807c95d250c03dd3f538c
  ABI33_0_0UMPermissionsInterface: 25f80a53592bbb495fe428756d4fbf6c485bd255
  ABI33_0_0UMReactNativeAdapter: 17f4c4318036c2027b5923f5baa2e56221346063
  ABI33_0_0UMSensorsInterface: 800d787031293c546958cbc5a397b6a111399b99
  ABI33_0_0UMTaskManagerInterface: 35db2b339eac045288903d65bc25286a1e389d5e
  ABI34_0_0EXAdsAdMob: 53d3d7f2a66c11c97c0fc4d2e2f6b43cc2b43640
  ABI34_0_0EXAdsFacebook: a4d5cbca9bc8a0519b860523a2e85af552b374a3
  ABI34_0_0EXAmplitude: e9b4bf8aea4f81aa9823c89761b69616fb80f433
  ABI34_0_0EXAppAuth: b2ab5361bf548f6db932be93854dee34fad529a7
  ABI34_0_0EXAppLoaderProvider: 925a06947f0b39e04cad592a1124daefdaeafa36
  ABI34_0_0EXAV: f85e9a0c8590d020f6501d2ca718a3bd76453693
  ABI34_0_0EXBackgroundFetch: 6b0f9f1a2b71d3f2c0b5f468c132067b314f5480
  ABI34_0_0EXBarCodeScanner: 760261ca0ec7b86ef0cefdebb716d9b41086f265
  ABI34_0_0EXBlur: bcefa23ca512d4f6cd10f8f7b7637f9a89424002
  ABI34_0_0EXBrightness: 608c1fb12f020dbd5d61adb223840d6aa2abfb1e
  ABI34_0_0EXCalendar: 4e2380998dcb380bb16a9cc73ebf98ab00221560
  ABI34_0_0EXCamera: 3512878773adda48082db014205e16a3c412eabb
  ABI34_0_0EXConstants: e4b962db4a126bfbd32b533c76c43d314cfebbb4
  ABI34_0_0EXContacts: ff7c940f74eab561caa79db33d2f3c4a31aa967b
  ABI34_0_0EXCrypto: 954bc12ce681d7dd701f1325b9be98530b831278
  ABI34_0_0EXDocumentPicker: 7c826abfc4a785f05c185bd2960ea388f57d727d
  ABI34_0_0EXFacebook: c6f758666481685fe65f7b679ac3c7f5a2f1fcfb
  ABI34_0_0EXFaceDetector: b28b7c629e41bde97595bd138af95ac2a84da54b
  ABI34_0_0EXFileSystem: f8e8400ec240af7e25694a409fc2056d05ac650d
  ABI34_0_0EXFont: c9d3ddb8d85f8b71c57770870797170b27fae03e
  ABI34_0_0EXGL: c98e3397a3f5cd1e42a1d211b61bdcc7df0ab26d
  ABI34_0_0EXGoogleSignIn: 2e025b1e5637afe744a34bb2cb35a89c4764e547
  ABI34_0_0EXHaptics: c8b80cf86f94206cdc2b00eff925acf64c2abfbc
  ABI34_0_0EXImageManipulator: 87d493124a91430724611c8229522cac3a386238
  ABI34_0_0EXImagePicker: 3b3bd84fa807adee69e589116c378d62701cb82b
  ABI34_0_0EXKeepAwake: 2c39c2a7c3de2f199aa05d1596fc88f4345e1d36
  ABI34_0_0EXLinearGradient: 6c22117ef1f40bfc945b4150e688063e6e374499
  ABI34_0_0EXLocalAuthentication: b114c5a2e89c400ace5c410a5a78c2b7fbfe04fe
  ABI34_0_0EXLocalization: 8fc1b8dff5b48bbbdb94667e617b8b46b8100d24
  ABI34_0_0EXLocation: 9c0c2f3be3e5347bcc784dc8772a13bb3310b2b6
  ABI34_0_0EXMailComposer: a8296f1b55249c26c5053774b962501cf16e2f41
  ABI34_0_0EXMediaLibrary: dc262dfacc8776e1bf89b0241515a5513c4cc9b4
  ABI34_0_0EXPermissions: e6a6030db471480d4a1198be8aa30a41462d8343
  ABI34_0_0ExpoKit: b40978b82b5abf30a2f9d5015d6dfffc58781f08
  ABI34_0_0EXPrint: a3ab6e308cbede1e5d67b8b64ff3d67a40e5bcb9
  ABI34_0_0EXRandom: 4891bdcedd662609132be562846a2a69566a261c
  ABI34_0_0EXSecureStore: b9250153b70ec6742ef0f90326268365eeae278e
  ABI34_0_0EXSegment: c82d0e60290acf6fcff5793f5082ec260be3558c
  ABI34_0_0EXSensors: 28aecf0a6e61cfb83436a35f1db83aed14e7145e
  ABI34_0_0EXSharing: 920a6609bea3f3572c20c1b607d31a34425aceb9
  ABI34_0_0EXSMS: 2dbc5a8cfe5745bf0686ad1f3d81f9b95c9f6d3d
  ABI34_0_0EXSpeech: f678647ba068b474b52137f176e13f87242e6bba
  ABI34_0_0EXSQLite: f2abfd9d663110187068afd644be9ca09430bb4b
  ABI34_0_0EXTaskManager: 050ba697256731cb7b03b4845707bd563f5dcb12
  ABI34_0_0EXVideoThumbnails: 5cc8fb1fc5b407e445044d78987593bd3c43a312
  ABI34_0_0EXWebBrowser: 39216e6314063566a6680f65b898eaba8967972b
  ABI34_0_0UMBarCodeScannerInterface: 9f54e1c9c80879eb52b26cd3fc3fd9b6e59ba0a6
  ABI34_0_0UMCameraInterface: 1318fa4e04e39cfee85a9c1d30e2c3210ad0c704
  ABI34_0_0UMConstantsInterface: 5666d1183115c2226becaf829f78c6fa595ca64c
  ABI34_0_0UMCore: a8ad78090834316dc7f9510d37e8c7063a03e9e6
  ABI34_0_0UMFaceDetectorInterface: 00dea03f272d7a395d9df639e9e0df78717e616b
  ABI34_0_0UMFileSystemInterface: 5b3f274180f38e4bcc45744e70615a8ea1add417
  ABI34_0_0UMFontInterface: b207f4ea7fa9915fb9f4f2439878d5fd3ab10e63
  ABI34_0_0UMImageLoaderInterface: ed77fb1af048d604d6fb7d68a73105b8e3578b9b
  ABI34_0_0UMPermissionsInterface: ed816356bdcc4a508f5378db618d7d4ea85ce29f
  ABI34_0_0UMReactNativeAdapter: 3f274e2bace393b4be7c20f14f4902b689aa76ea
  ABI34_0_0UMSensorsInterface: 2f11e03d4b9c9fd1aac8afe19fcf9840e8023b3b
  ABI34_0_0UMTaskManagerInterface: 2e6fff68b1824e161529307933bf2b14f63152de
  Amplitude-iOS: 4a3c8807b2ea5369dc11e87e23825bff01e5a922
  Analytics: 63744ad4afa65c3bcdcdb7a94b62515bde5b3900
  AppAuth: cd34aac431e5c77c46ec7f03935377faa8c5808b
  Bolts: ac6567323eac61e203f6a9763667d0f711be34c8
  boost-for-react-native: 39c7adb57c4e60d6c5479dd8623128eb5b3f0f2c
  Branch: 1ace77c04b6e3efbf982bf4364f0662bfac156a0
  CocoaLumberjack: 2800c03334042fe80589423c8d80e582dcaec482
  Crashlytics: 5aa8e90dcbf2f34898b4f5a0037787531246cca0
  DoubleConversion: bb338842f62ab1d708ceb63ec3d999f0f3d98ecd
  EXAppLoaderProvider: 7a8185228d8ba9e689a0e2d6d957fe9bdd49c8a0
  EXBarCodeScanner: 3b36378bfc891b6fd3518e244784eb8d3ab00653
<<<<<<< HEAD
  EXBlur: 628f8d08e6e4891aac0a8dea4e48d43ffd3c570d
  EXBrightness: 5937628feed854e35525a50b105167b33c851f44
  EXCalendar: 910966393455a6d7d1ea246b01009124fecc7d60
  EXCamera: 54623e310d33bccbb8d8fbc84a0081523d0436be
  EXCellular: 8de1b3ac151eb13d70c2869d31901bc8a6a38620
=======
>>>>>>> 34f1417d
  EXConstants: 5d81e84ca71b9a552529889cc798b4a04e9e22b3
  EXFaceDetector: badb48d40de77184aabcc8bc9cbd9b2e6d5e14ee
  EXFileSystem: 8a7c20589ad1c6b631040bcbbc5e29d945630625
  EXGL: dc4ae6520b142a74e28e6f4472d27a26fc211f37
  EXGL-CPP: 06949fa99656c36b488ff51155ca865c871f3d3d
  EXKeepAwake: e7cb6516675052b12a7d23291e33078b4239653a
  EXPermissions: 99e52dc3e5f8e55153f1958004f6df2a30a1f2f5
  EXSecureStore: e929213a8a5e8c55cdd4615e52e283c11cba975e
  EXSensors: d6878e6848acfb67a93b8bf7f790a93f9a47008b
  EXTaskManager: 2cff8c104c212fa67cab08a10946ba268a4cf5e5
  Fabric: f6f21452846788bb44595d73e9909d79d328e617
  FBAudienceNetwork: 56c2dc9b5f075f4a9757d7dc8a83d3972270f645
  FBSDKCoreKit: ae214474b25033399c131dc81d258e412582a2ba
  FBSDKLoginKit: 7a1e411d46acc8834588eca437daf34de42e1d52
  Firebase: 5965bac23e7fcb5fa6d926ed429c9ecef8a2014e
  FirebaseAnalytics: 629301c2b9925f3537d4093a17a72751ae5b7084
  FirebaseCore: b0f0262acebfa540e5f97b3832dbb13186980822
  FirebaseInstanceID: cdb3827746d53ece7ae87a5c51c25c3055443366
  FirebaseMLCommon: d430756ba2a16bac8fefc81ea416e7f822f052fd
  FirebaseMLVision: 35d0a720334b141d70a55e7e817c1cac23f32285
  FirebaseMLVisionFaceModel: 897589c0a1d967739cdbb495cf4ca296f8750f75
  Folly: de497beb10f102453a1afa9edbf8cf8a251890de
  glog: aefd1eb5dda2ab95ba0938556f34b98e2da3a60d
  Google-Maps-iOS-Utils: c32891ff472eaaa1fca032beedafa1a013af7875
  Google-Mobile-Ads-SDK: 1bdf1a4244d0553b1840239874c209c01aef055f
  GoogleAPIClientForREST: 44c7b678cbab11d26a47eab7309d6179b1a61f0c
  GoogleAppMeasurement: 51d8d9ea48f0ca44484d29cfbdef976fbd4fc336
  GoogleMaps: c087b8e5dfe87ca6ebf59adb9b4894a4146bec4f
  GoogleMobileVision: 31cfb4319fd0c03d80105680abd9eae9da5e3b47
  GoogleSignIn: 7ff245e1a7b26d379099d3243a562f5747e23d39
  GoogleToolboxForMac: b3553629623a3b1bff17f555e736cd5a6d95ad55
  GoogleUtilities: 996e0db07153674fd1b54b220fda3a3dc3547cba
  GTMSessionFetcher: 61bb0f61a4cb560030f1222021178008a5727a23
  JKBigInteger2: e91672035c42328c48b7dd015b66812ddf40ca9b
  lottie-ios: a50d5c0160425cd4b01b852bb9578963e6d92d31
  nanopb: 2901f78ea1b7b4015c860c2fdd1ea2fee1a18d48
  Protobuf: 3f617b9a6e73605565086864c9bc26b2bf2dd5a3
  React: 76e6aa2b87d05eb6cccb6926d72685c9a07df152
  ReactABI31_0_0: 4e854b855fcd0c5bfa21108984a73cdbf80e2cdd
  ReactABI32_0_0: cb8825ad911bb17dd568776fe2d3e2f9c9dc58ea
  ReactABI33_0_0: c2470ed130198ad8b34cdc39e1cf01bf1cd80519
  ReactABI34_0_0: 62be061dc1a8d0580da0f3d63a8ab9ccc90461ab
  UMBarCodeScannerInterface: 84ea2d6b58ff0dc27ef9b68bab71286be18ee020
  UMCameraInterface: 26b26005d1756a0d5f4f04f1e168e39ea9154535
  UMConstantsInterface: 038bacb19de12b6fd328c589122c8dc977cccf61
  UMCore: 733094f43f7244c60ce1f0592d00013ed68fa52c
  UMFaceDetectorInterface: c9c3ae4cb045421283667a1698c2f31331f55e3f
  UMFileSystemInterface: e9adc71027017de38eaf7d05fa58b2848ecb3797
  UMFontInterface: f0c5846977ee8a93d7cfa8ae7e666772c727d195
  UMImageLoaderInterface: 36e54e570acc4d720856f03ceebc441f73ea472c
  UMPermissionsInterface: 938d010c74c43fcefc9bb990633a7c5a1631267e
  UMReactNativeAdapter: 131ea2b944ade8035f0b54c6570c405f6000548d
  UMSensorsInterface: 0ed023ce9b96f2ca6fada7bda05b7760da60b293
  UMTaskManagerInterface: 8664abd37a00715727e60df9ecd65e42ba47b548
  yoga: 92b2102c3d373d1a790db4ab761d2b0ffc634f64
  yogaABI31_0_0: 52ac6cb3cb389bf301e284bb0139d86ffdcf2983
  yogaABI32_0_0: c1f9c3bc06b5adcc1285e151589f88fc13cf9ef9
  yogaABI33_0_0: aec4e4cfccfd36f11487aa0f2c678fe58ebf77bc
  yogaABI34_0_0: d6b988f267753a1d944343fd03668f0d194ec4bf

PODFILE CHECKSUM: 90d36012443c63c929243a562a5adb9166c7dc4b

COCOAPODS: 1.7.3<|MERGE_RESOLUTION|>--- conflicted
+++ resolved
@@ -773,7 +773,6 @@
   - EXBarCodeScanner (6.0.0):
     - UMCore
     - UMImageLoaderInterface
-<<<<<<< HEAD
   - EXBlur (6.0.0):
     - UMCore
   - EXBrightness (6.0.0):
@@ -790,8 +789,6 @@
     - UMPermissionsInterface
   - EXCellular (0.0.1):
     - UMCore
-=======
->>>>>>> 34f1417d
   - EXConstants (6.0.0):
     - UMConstantsInterface
     - UMCore
@@ -1448,14 +1445,11 @@
   - DoubleConversion (from `../react-native-lab/react-native/third-party-podspecs/DoubleConversion.podspec`)
   - EXAppLoaderProvider (from `../packages/expo-app-loader-provider/ios`)
   - EXBarCodeScanner (from `../packages/expo-barcode-scanner/ios`)
-<<<<<<< HEAD
   - EXBlur (from `../packages/expo-blur/ios`)
   - EXBrightness (from `../packages/expo-brightness/ios`)
   - EXCalendar (from `../packages/expo-calendar/ios`)
   - EXCamera (from `../packages/expo-camera/ios`)
   - EXCellular (from `../packages/expo-cellular/ios`)
-=======
->>>>>>> 34f1417d
   - EXConstants (from `../packages/expo-constants/ios`)
   - EXFaceDetector (from `../packages/expo-face-detector/ios`)
   - EXFileSystem (from `../packages/expo-file-system/ios`)
@@ -1972,7 +1966,6 @@
   EXBarCodeScanner:
     :path: !ruby/object:Pathname
     path: "../packages/expo-barcode-scanner/ios"
-<<<<<<< HEAD
   EXBlur:
     :path: !ruby/object:Pathname
     path: "../packages/expo-blur/ios"
@@ -1988,8 +1981,6 @@
   EXCellular:
     :path: !ruby/object:Pathname
     path: "../packages/expo-cellular/ios"
-=======
->>>>>>> 34f1417d
   EXConstants:
     :path: !ruby/object:Pathname
     path: "../packages/expo-constants/ios"
@@ -2276,14 +2267,11 @@
   DoubleConversion: bb338842f62ab1d708ceb63ec3d999f0f3d98ecd
   EXAppLoaderProvider: 7a8185228d8ba9e689a0e2d6d957fe9bdd49c8a0
   EXBarCodeScanner: 3b36378bfc891b6fd3518e244784eb8d3ab00653
-<<<<<<< HEAD
   EXBlur: 628f8d08e6e4891aac0a8dea4e48d43ffd3c570d
   EXBrightness: 5937628feed854e35525a50b105167b33c851f44
   EXCalendar: 910966393455a6d7d1ea246b01009124fecc7d60
   EXCamera: 54623e310d33bccbb8d8fbc84a0081523d0436be
   EXCellular: 8de1b3ac151eb13d70c2869d31901bc8a6a38620
-=======
->>>>>>> 34f1417d
   EXConstants: 5d81e84ca71b9a552529889cc798b4a04e9e22b3
   EXFaceDetector: badb48d40de77184aabcc8bc9cbd9b2e6d5e14ee
   EXFileSystem: 8a7c20589ad1c6b631040bcbbc5e29d945630625
